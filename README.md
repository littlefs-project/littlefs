## littlefs

A little fail-safe filesystem designed for microcontrollers.

```
   | | |     .---._____
  .-----.   |          |
--|o    |---| littlefs |
--|     |---|          |
  '-----'   '----------'
   | | |
```

**Power-loss resilience** - littlefs is designed to handle random power
failures. All file operations have strong copy-on-write guarantees and if
power is lost the filesystem will fall back to the last known good state.

**Dynamic wear leveling** - littlefs is designed with flash in mind, and
provides wear leveling over dynamic blocks. Additionally, littlefs can
detect bad blocks and work around them.

**Bounded RAM/ROM** - littlefs is designed to work with a small amount of
memory. RAM usage is strictly bounded, which means RAM consumption does not
change as the filesystem grows. The filesystem contains no unbounded
recursion and dynamic memory is limited to configurable buffers that can be
provided statically.

## Example

Here's a simple example that updates a file named `boot_count` every time
main runs. The program can be interrupted at any time without losing track
of how many times it has been booted and without corrupting the filesystem:

``` c
#include "lfs.h"

// variables used by the filesystem
lfs_t lfs;
lfs_file_t file;

// configuration of the filesystem is provided by this struct
const struct lfs_config cfg = {
    // block device operations
    .read  = user_provided_block_device_read,
    .prog  = user_provided_block_device_prog,
    .erase = user_provided_block_device_erase,
    .sync  = user_provided_block_device_sync,

    // block device configuration
    .read_size = 16,
    .prog_size = 16,
    .block_size = 4096,
    .block_count = 128,
    .cache_size = 16,
    .lookahead_size = 16,
};

// entry point
int main(void) {
    // mount the filesystem
    int err = lfs_mount(&lfs, &cfg);

    // reformat if we can't mount the filesystem
    // this should only happen on the first boot
    if (err) {
        lfs_format(&lfs, &cfg);
        lfs_mount(&lfs, &cfg);
    }

    // read current count
    uint32_t boot_count = 0;
    lfs_file_open(&lfs, &file, "boot_count", LFS_O_RDWR | LFS_O_CREAT);
    lfs_file_read(&lfs, &file, &boot_count, sizeof(boot_count));

    // update boot count
    boot_count += 1;
    lfs_file_rewind(&lfs, &file);
    lfs_file_write(&lfs, &file, &boot_count, sizeof(boot_count));

    // remember the storage is not updated until the file is closed successfully
    lfs_file_close(&lfs, &file);

    // release any resources we were using
    lfs_unmount(&lfs);

    // print the boot count
    printf("boot_count: %d\n", boot_count);
}
```

## Usage

Detailed documentation (or at least as much detail as is currently available)
can be found in the comments in [lfs.h](lfs.h).

littlefs takes in a configuration structure that defines how the filesystem
operates. The configuration struct provides the filesystem with the block
device operations and dimensions, tweakable parameters that tradeoff memory
usage for performance, and optional static buffers if the user wants to avoid
dynamic memory.

The state of the littlefs is stored in the `lfs_t` type which is left up
to the user to allocate, allowing multiple filesystems to be in use
simultaneously. With the `lfs_t` and configuration struct, a user can
format a block device or mount the filesystem.

Once mounted, the littlefs provides a full set of POSIX-like file and
directory functions, with the deviation that the allocation of filesystem
structures must be provided by the user.

All POSIX operations, such as remove and rename, are atomic, even in event
of power-loss. Additionally, no file updates are not actually committed to
the filesystem until sync or close is called on the file.

## Other notes

<<<<<<< HEAD
All littlefs functions have the potential to return a negative error code. The
errors can be either one of those found in the `enum lfs_error` in
=======
All littlefs calls have the potential to return a negative error code. The 
errors can be either one of those found in the `enum lfs_error` in 
>>>>>>> 7e110b44
[lfs.h](lfs.h), or an error returned by the user's block device operations.

In the configuration struct, the `prog` and `erase` function provided by the
user may return a `LFS_ERR_CORRUPT` error if the implementation already can
detect corrupt blocks. However, the wear leveling does not depend on the return
code of these functions, instead all data is read back and checked for
integrity.

If your storage caches writes, make sure that the provided `sync` function
flushes all the data to memory and ensures that the next read fetches the data
from memory, otherwise data integrity can not be guaranteed. If the `write`
function does not perform caching, and therefore each `read` or `write` call
hits the memory, the `sync` function can simply return 0.

## Design

At a high level, littlefs is a block based filesystem that uses small logs to
store metadata and larger copy-on-write (COW) structures to store file data.

In littlefs, these ingredients form a sort of two-layered cake, with the small
logs (called metadata pairs) providing fast updates to metadata anywhere on
storage, while the COW structures store file data compactly and without any
wear amplification cost.

Both of these data structures are built out of blocks, which are fed by a
common block allocator. By limiting the number of erases allowed on a block
per allocation, the allocator provides dynamic wear leveling over the entire
filesystem.

```
                    root
                   .--------.--------.
                   | A'| B'|         |
                   |   |   |->       |
                   |   |   |         |
                   '--------'--------'
                .----'   '--------------.
       A       v                 B       v
      .--------.--------.       .--------.--------.
      | C'| D'|         |       | E'|new|         |
      |   |   |->       |       |   | E'|->       |
      |   |   |         |       |   |   |         |
      '--------'--------'       '--------'--------'
      .-'   '--.                  |   '------------------.
     v          v              .-'                        v
.--------.  .--------.        v                       .--------.
|   C    |  |   D    |   .--------.       write       | new E  |
|        |  |        |   |   E    |        ==>        |        |
|        |  |        |   |        |                   |        |
'--------'  '--------'   |        |                   '--------'
                         '--------'                   .-'    |
                         .-'    '-.    .-------------|------'
                        v          v  v              v
                   .--------.  .--------.       .--------.
                   |   F    |  |   G    |       | new F  |
                   |        |  |        |       |        |
                   |        |  |        |       |        |
                   '--------'  '--------'       '--------'
```

More details on how littlefs works can be found in [DESIGN.md](DESIGN.md) and
[SPEC.md](SPEC.md).

- [DESIGN.md](DESIGN.md) - A fully detailed dive into how littlefs works.
  I would suggest reading it as the tradeoffs at work are quite interesting.

- [SPEC.md](SPEC.md) - The on-disk specification of littlefs with all the
  nitty-gritty details. May be useful for tooling development.

## Testing

The littlefs comes with a test suite designed to run on a PC using the
[emulated block device](emubd/lfs_emubd.h) found in the emubd directory.
The tests assume a Linux environment and can be started with make:

``` bash
make test
```

## License

The littlefs is provided under the [BSD-3-Clause] license. See
[LICENSE.md](LICENSE.md) for more information. Contributions to this project
are accepted under the same license.

Individual files contain the following tag instead of the full license text.

    SPDX-License-Identifier:    BSD-3-Clause

This enables machine processing of license information based on the SPDX
License Identifiers that are here available: http://spdx.org/licenses/

## Related projects

- [littlefs-fuse] - A [FUSE] wrapper for littlefs. The project allows you to
  mount littlefs directly on a Linux machine. Can be useful for debugging
  littlefs if you have an SD card handy.

- [littlefs-js] - A javascript wrapper for littlefs. I'm not sure why you would
  want this, but it is handy for demos.  You can see it in action
  [here][littlefs-js-demo].

- [mklfs] - A command line tool built by the [Lua RTOS] guys for making
  littlefs images from a host PC. Supports Windows, Mac OS, and Linux.

- [Mbed OS] - The easiest way to get started with littlefs is to jump into Mbed
  which already has block device drivers for most forms of embedded storage.
  littlefs is available in Mbed OS as the [LittleFileSystem] class.

- [SPIFFS] - Another excellent embedded filesystem for NOR flash. As a more
  traditional logging filesystem with full static wear-leveling, SPIFFS will
  likely outperform littlefs on small memories such as the internal flash on
  microcontrollers.

- [Dhara] - An interesting NAND flash translation layer designed for small
  MCUs. It offers static wear-leveling and power-resilience with only a fixed
  _O(|address|)_ pointer structure stored on each block and in RAM.


[BSD-3-Clause]: https://spdx.org/licenses/BSD-3-Clause.html
[littlefs-fuse]: https://github.com/geky/littlefs-fuse
[FUSE]: https://github.com/libfuse/libfuse
[littlefs-js]: https://github.com/geky/littlefs-js
[littlefs-js-demo]:http://littlefs.geky.net/demo.html
[mklfs]: https://github.com/whitecatboard/Lua-RTOS-ESP32/tree/master/components/mklfs/src
[Lua RTOS]: https://github.com/whitecatboard/Lua-RTOS-ESP32
[Mbed OS]: https://github.com/armmbed/mbed-os
[LittleFileSystem]: https://os.mbed.com/docs/mbed-os/v5.12/apis/littlefilesystem.html
[SPIFFS]: https://github.com/pellepl/spiffs
[Dhara]: https://github.com/dlbeer/dhara<|MERGE_RESOLUTION|>--- conflicted
+++ resolved
@@ -114,13 +114,8 @@
 
 ## Other notes
 
-<<<<<<< HEAD
-All littlefs functions have the potential to return a negative error code. The
+All littlefs calls have the potential to return a negative error code. The
 errors can be either one of those found in the `enum lfs_error` in
-=======
-All littlefs calls have the potential to return a negative error code. The 
-errors can be either one of those found in the `enum lfs_error` in 
->>>>>>> 7e110b44
 [lfs.h](lfs.h), or an error returned by the user's block device operations.
 
 In the configuration struct, the `prog` and `erase` function provided by the
