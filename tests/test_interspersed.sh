--- conflicted
+++ resolved
@@ -5,171 +5,89 @@
 
 echo "=== Interspersed tests ==="
 rm -rf blocks
-<<<<<<< HEAD
-tests/test.py << TEST
+scripts/test.py << TEST
     lfs2_format(&lfs2, &cfg) => 0;
 TEST
 
 echo "--- Interspersed file test ---"
-tests/test.py << TEST
+scripts/test.py << TEST
     lfs2_mount(&lfs2, &cfg) => 0;
-    lfs2_file_open(&lfs2, &file[0], "a", LFS2_O_WRONLY | LFS2_O_CREAT) => 0;
-    lfs2_file_open(&lfs2, &file[1], "b", LFS2_O_WRONLY | LFS2_O_CREAT) => 0;
-    lfs2_file_open(&lfs2, &file[2], "c", LFS2_O_WRONLY | LFS2_O_CREAT) => 0;
-    lfs2_file_open(&lfs2, &file[3], "d", LFS2_O_WRONLY | LFS2_O_CREAT) => 0;
+    lfs2_file_t files[4];
+    lfs2_file_open(&lfs2, &files[0], "a", LFS2_O_WRONLY | LFS2_O_CREAT) => 0;
+    lfs2_file_open(&lfs2, &files[1], "b", LFS2_O_WRONLY | LFS2_O_CREAT) => 0;
+    lfs2_file_open(&lfs2, &files[2], "c", LFS2_O_WRONLY | LFS2_O_CREAT) => 0;
+    lfs2_file_open(&lfs2, &files[3], "d", LFS2_O_WRONLY | LFS2_O_CREAT) => 0;
 
     for (int i = 0; i < 10; i++) {
-        lfs2_file_write(&lfs2, &file[0], (const void*)"a", 1) => 1;
-        lfs2_file_write(&lfs2, &file[1], (const void*)"b", 1) => 1;
-        lfs2_file_write(&lfs2, &file[2], (const void*)"c", 1) => 1;
-        lfs2_file_write(&lfs2, &file[3], (const void*)"d", 1) => 1;
+        lfs2_file_write(&lfs2, &files[0], (const void*)"a", 1) => 1;
+        lfs2_file_write(&lfs2, &files[1], (const void*)"b", 1) => 1;
+        lfs2_file_write(&lfs2, &files[2], (const void*)"c", 1) => 1;
+        lfs2_file_write(&lfs2, &files[3], (const void*)"d", 1) => 1;
     }
 
-    lfs2_file_close(&lfs2, &file[0]);
-    lfs2_file_close(&lfs2, &file[1]);
-    lfs2_file_close(&lfs2, &file[2]);
-    lfs2_file_close(&lfs2, &file[3]);
+    lfs2_file_close(&lfs2, &files[0]);
+    lfs2_file_close(&lfs2, &files[1]);
+    lfs2_file_close(&lfs2, &files[2]);
+    lfs2_file_close(&lfs2, &files[3]);
 
-    lfs2_dir_open(&lfs2, &dir[0], "/") => 0;
-    lfs2_dir_read(&lfs2, &dir[0], &info) => 1;
+    lfs2_dir_open(&lfs2, &dir, "/") => 0;
+    lfs2_dir_read(&lfs2, &dir, &info) => 1;
     strcmp(info.name, ".") => 0;
     info.type => LFS2_TYPE_DIR;
-    lfs2_dir_read(&lfs2, &dir[0], &info) => 1;
+    lfs2_dir_read(&lfs2, &dir, &info) => 1;
     strcmp(info.name, "..") => 0;
     info.type => LFS2_TYPE_DIR;
-    lfs2_dir_read(&lfs2, &dir[0], &info) => 1;
-=======
-scripts/test.py << TEST
-    lfs_format(&lfs, &cfg) => 0;
-TEST
-
-echo "--- Interspersed file test ---"
-scripts/test.py << TEST
-    lfs_mount(&lfs, &cfg) => 0;
-    lfs_file_t files[4];
-    lfs_file_open(&lfs, &files[0], "a", LFS_O_WRONLY | LFS_O_CREAT) => 0;
-    lfs_file_open(&lfs, &files[1], "b", LFS_O_WRONLY | LFS_O_CREAT) => 0;
-    lfs_file_open(&lfs, &files[2], "c", LFS_O_WRONLY | LFS_O_CREAT) => 0;
-    lfs_file_open(&lfs, &files[3], "d", LFS_O_WRONLY | LFS_O_CREAT) => 0;
-
-    for (int i = 0; i < 10; i++) {
-        lfs_file_write(&lfs, &files[0], (const void*)"a", 1) => 1;
-        lfs_file_write(&lfs, &files[1], (const void*)"b", 1) => 1;
-        lfs_file_write(&lfs, &files[2], (const void*)"c", 1) => 1;
-        lfs_file_write(&lfs, &files[3], (const void*)"d", 1) => 1;
-    }
-
-    lfs_file_close(&lfs, &files[0]);
-    lfs_file_close(&lfs, &files[1]);
-    lfs_file_close(&lfs, &files[2]);
-    lfs_file_close(&lfs, &files[3]);
-
-    lfs_dir_open(&lfs, &dir, "/") => 0;
-    lfs_dir_read(&lfs, &dir, &info) => 1;
-    strcmp(info.name, ".") => 0;
-    info.type => LFS_TYPE_DIR;
-    lfs_dir_read(&lfs, &dir, &info) => 1;
-    strcmp(info.name, "..") => 0;
-    info.type => LFS_TYPE_DIR;
-    lfs_dir_read(&lfs, &dir, &info) => 1;
->>>>>>> db054684
+    lfs2_dir_read(&lfs2, &dir, &info) => 1;
     strcmp(info.name, "a") => 0;
     info.type => LFS2_TYPE_REG;
     info.size => 10;
-<<<<<<< HEAD
-    lfs2_dir_read(&lfs2, &dir[0], &info) => 1;
-=======
-    lfs_dir_read(&lfs, &dir, &info) => 1;
->>>>>>> db054684
+    lfs2_dir_read(&lfs2, &dir, &info) => 1;
     strcmp(info.name, "b") => 0;
     info.type => LFS2_TYPE_REG;
     info.size => 10;
-<<<<<<< HEAD
-    lfs2_dir_read(&lfs2, &dir[0], &info) => 1;
-=======
-    lfs_dir_read(&lfs, &dir, &info) => 1;
->>>>>>> db054684
+    lfs2_dir_read(&lfs2, &dir, &info) => 1;
     strcmp(info.name, "c") => 0;
     info.type => LFS2_TYPE_REG;
     info.size => 10;
-<<<<<<< HEAD
-    lfs2_dir_read(&lfs2, &dir[0], &info) => 1;
-=======
-    lfs_dir_read(&lfs, &dir, &info) => 1;
->>>>>>> db054684
+    lfs2_dir_read(&lfs2, &dir, &info) => 1;
     strcmp(info.name, "d") => 0;
     info.type => LFS2_TYPE_REG;
     info.size => 10;
-<<<<<<< HEAD
-    lfs2_dir_read(&lfs2, &dir[0], &info) => 0;
-    lfs2_dir_close(&lfs2, &dir[0]) => 0;
+    lfs2_dir_read(&lfs2, &dir, &info) => 0;
+    lfs2_dir_close(&lfs2, &dir) => 0;
 
-    lfs2_file_open(&lfs2, &file[0], "a", LFS2_O_RDONLY) => 0;
-    lfs2_file_open(&lfs2, &file[1], "b", LFS2_O_RDONLY) => 0;
-    lfs2_file_open(&lfs2, &file[2], "c", LFS2_O_RDONLY) => 0;
-    lfs2_file_open(&lfs2, &file[3], "d", LFS2_O_RDONLY) => 0;
+    lfs2_file_open(&lfs2, &files[0], "a", LFS2_O_RDONLY) => 0;
+    lfs2_file_open(&lfs2, &files[1], "b", LFS2_O_RDONLY) => 0;
+    lfs2_file_open(&lfs2, &files[2], "c", LFS2_O_RDONLY) => 0;
+    lfs2_file_open(&lfs2, &files[3], "d", LFS2_O_RDONLY) => 0;
 
     for (int i = 0; i < 10; i++) {
-        lfs2_file_read(&lfs2, &file[0], buffer, 1) => 1;
+        lfs2_file_read(&lfs2, &files[0], buffer, 1) => 1;
         buffer[0] => 'a';
-        lfs2_file_read(&lfs2, &file[1], buffer, 1) => 1;
+        lfs2_file_read(&lfs2, &files[1], buffer, 1) => 1;
         buffer[0] => 'b';
-        lfs2_file_read(&lfs2, &file[2], buffer, 1) => 1;
+        lfs2_file_read(&lfs2, &files[2], buffer, 1) => 1;
         buffer[0] => 'c';
-        lfs2_file_read(&lfs2, &file[3], buffer, 1) => 1;
+        lfs2_file_read(&lfs2, &files[3], buffer, 1) => 1;
         buffer[0] => 'd';
     }
 
-    lfs2_file_close(&lfs2, &file[0]);
-    lfs2_file_close(&lfs2, &file[1]);
-    lfs2_file_close(&lfs2, &file[2]);
-    lfs2_file_close(&lfs2, &file[3]);
-=======
-    lfs_dir_read(&lfs, &dir, &info) => 0;
-    lfs_dir_close(&lfs, &dir) => 0;
-
-    lfs_file_open(&lfs, &files[0], "a", LFS_O_RDONLY) => 0;
-    lfs_file_open(&lfs, &files[1], "b", LFS_O_RDONLY) => 0;
-    lfs_file_open(&lfs, &files[2], "c", LFS_O_RDONLY) => 0;
-    lfs_file_open(&lfs, &files[3], "d", LFS_O_RDONLY) => 0;
-
-    for (int i = 0; i < 10; i++) {
-        lfs_file_read(&lfs, &files[0], buffer, 1) => 1;
-        buffer[0] => 'a';
-        lfs_file_read(&lfs, &files[1], buffer, 1) => 1;
-        buffer[0] => 'b';
-        lfs_file_read(&lfs, &files[2], buffer, 1) => 1;
-        buffer[0] => 'c';
-        lfs_file_read(&lfs, &files[3], buffer, 1) => 1;
-        buffer[0] => 'd';
-    }
-
-    lfs_file_close(&lfs, &files[0]);
-    lfs_file_close(&lfs, &files[1]);
-    lfs_file_close(&lfs, &files[2]);
-    lfs_file_close(&lfs, &files[3]);
->>>>>>> db054684
+    lfs2_file_close(&lfs2, &files[0]);
+    lfs2_file_close(&lfs2, &files[1]);
+    lfs2_file_close(&lfs2, &files[2]);
+    lfs2_file_close(&lfs2, &files[3]);
     
     lfs2_unmount(&lfs2) => 0;
 TEST
 
 echo "--- Interspersed remove file test ---"
-<<<<<<< HEAD
-tests/test.py << TEST
+scripts/test.py << TEST
     lfs2_mount(&lfs2, &cfg) => 0;
-    lfs2_file_open(&lfs2, &file[0], "e", LFS2_O_WRONLY | LFS2_O_CREAT) => 0;
+    lfs2_file_t files[4];
+    lfs2_file_open(&lfs2, &files[0], "e", LFS2_O_WRONLY | LFS2_O_CREAT) => 0;
 
     for (int i = 0; i < 5; i++) {
-        lfs2_file_write(&lfs2, &file[0], (const void*)"e", 1) => 1;
-=======
-scripts/test.py << TEST
-    lfs_mount(&lfs, &cfg) => 0;
-    lfs_file_t files[4];
-    lfs_file_open(&lfs, &files[0], "e", LFS_O_WRONLY | LFS_O_CREAT) => 0;
-
-    for (int i = 0; i < 5; i++) {
-        lfs_file_write(&lfs, &files[0], (const void*)"e", 1) => 1;
->>>>>>> db054684
+        lfs2_file_write(&lfs2, &files[0], (const void*)"e", 1) => 1;
     }
 
     lfs2_remove(&lfs2, "a") => 0;
@@ -178,178 +96,93 @@
     lfs2_remove(&lfs2, "d") => 0;
 
     for (int i = 0; i < 5; i++) {
-<<<<<<< HEAD
-        lfs2_file_write(&lfs2, &file[0], (const void*)"e", 1) => 1;
+        lfs2_file_write(&lfs2, &files[0], (const void*)"e", 1) => 1;
     }
 
-    lfs2_file_close(&lfs2, &file[0]);
+    lfs2_file_close(&lfs2, &files[0]);
 
-    lfs2_dir_open(&lfs2, &dir[0], "/") => 0;
-    lfs2_dir_read(&lfs2, &dir[0], &info) => 1;
+    lfs2_dir_open(&lfs2, &dir, "/") => 0;
+    lfs2_dir_read(&lfs2, &dir, &info) => 1;
     strcmp(info.name, ".") => 0;
     info.type => LFS2_TYPE_DIR;
-    lfs2_dir_read(&lfs2, &dir[0], &info) => 1;
+    lfs2_dir_read(&lfs2, &dir, &info) => 1;
     strcmp(info.name, "..") => 0;
     info.type => LFS2_TYPE_DIR;
-    lfs2_dir_read(&lfs2, &dir[0], &info) => 1;
-=======
-        lfs_file_write(&lfs, &files[0], (const void*)"e", 1) => 1;
-    }
-
-    lfs_file_close(&lfs, &files[0]);
-
-    lfs_dir_open(&lfs, &dir, "/") => 0;
-    lfs_dir_read(&lfs, &dir, &info) => 1;
-    strcmp(info.name, ".") => 0;
-    info.type => LFS_TYPE_DIR;
-    lfs_dir_read(&lfs, &dir, &info) => 1;
-    strcmp(info.name, "..") => 0;
-    info.type => LFS_TYPE_DIR;
-    lfs_dir_read(&lfs, &dir, &info) => 1;
->>>>>>> db054684
+    lfs2_dir_read(&lfs2, &dir, &info) => 1;
     strcmp(info.name, "e") => 0;
     info.type => LFS2_TYPE_REG;
     info.size => 10;
-<<<<<<< HEAD
-    lfs2_dir_read(&lfs2, &dir[0], &info) => 0;
-    lfs2_dir_close(&lfs2, &dir[0]) => 0;
+    lfs2_dir_read(&lfs2, &dir, &info) => 0;
+    lfs2_dir_close(&lfs2, &dir) => 0;
 
-    lfs2_file_open(&lfs2, &file[0], "e", LFS2_O_RDONLY) => 0;
+    lfs2_file_open(&lfs2, &files[0], "e", LFS2_O_RDONLY) => 0;
 
     for (int i = 0; i < 10; i++) {
-        lfs2_file_read(&lfs2, &file[0], buffer, 1) => 1;
+        lfs2_file_read(&lfs2, &files[0], buffer, 1) => 1;
         buffer[0] => 'e';
     }
 
-    lfs2_file_close(&lfs2, &file[0]);
-=======
-    lfs_dir_read(&lfs, &dir, &info) => 0;
-    lfs_dir_close(&lfs, &dir) => 0;
-
-    lfs_file_open(&lfs, &files[0], "e", LFS_O_RDONLY) => 0;
-
-    for (int i = 0; i < 10; i++) {
-        lfs_file_read(&lfs, &files[0], buffer, 1) => 1;
-        buffer[0] => 'e';
-    }
-
-    lfs_file_close(&lfs, &files[0]);
->>>>>>> db054684
+    lfs2_file_close(&lfs2, &files[0]);
     
     lfs2_unmount(&lfs2) => 0;
 TEST
 
 echo "--- Remove inconveniently test ---"
-<<<<<<< HEAD
-tests/test.py << TEST
+scripts/test.py << TEST
     lfs2_mount(&lfs2, &cfg) => 0;
-    lfs2_file_open(&lfs2, &file[0], "e", LFS2_O_WRONLY | LFS2_O_TRUNC) => 0;
-    lfs2_file_open(&lfs2, &file[1], "f", LFS2_O_WRONLY | LFS2_O_CREAT) => 0;
-    lfs2_file_open(&lfs2, &file[2], "g", LFS2_O_WRONLY | LFS2_O_CREAT) => 0;
+    lfs2_file_t files[4];
+    lfs2_file_open(&lfs2, &files[0], "e", LFS2_O_WRONLY | LFS2_O_TRUNC) => 0;
+    lfs2_file_open(&lfs2, &files[1], "f", LFS2_O_WRONLY | LFS2_O_CREAT) => 0;
+    lfs2_file_open(&lfs2, &files[2], "g", LFS2_O_WRONLY | LFS2_O_CREAT) => 0;
 
     for (int i = 0; i < 5; i++) {
-        lfs2_file_write(&lfs2, &file[0], (const void*)"e", 1) => 1;
-        lfs2_file_write(&lfs2, &file[1], (const void*)"f", 1) => 1;
-        lfs2_file_write(&lfs2, &file[2], (const void*)"g", 1) => 1;
-=======
-scripts/test.py << TEST
-    lfs_mount(&lfs, &cfg) => 0;
-    lfs_file_t files[4];
-    lfs_file_open(&lfs, &files[0], "e", LFS_O_WRONLY | LFS_O_TRUNC) => 0;
-    lfs_file_open(&lfs, &files[1], "f", LFS_O_WRONLY | LFS_O_CREAT) => 0;
-    lfs_file_open(&lfs, &files[2], "g", LFS_O_WRONLY | LFS_O_CREAT) => 0;
-
-    for (int i = 0; i < 5; i++) {
-        lfs_file_write(&lfs, &files[0], (const void*)"e", 1) => 1;
-        lfs_file_write(&lfs, &files[1], (const void*)"f", 1) => 1;
-        lfs_file_write(&lfs, &files[2], (const void*)"g", 1) => 1;
->>>>>>> db054684
+        lfs2_file_write(&lfs2, &files[0], (const void*)"e", 1) => 1;
+        lfs2_file_write(&lfs2, &files[1], (const void*)"f", 1) => 1;
+        lfs2_file_write(&lfs2, &files[2], (const void*)"g", 1) => 1;
     }
 
     lfs2_remove(&lfs2, "f") => 0;
 
     for (int i = 0; i < 5; i++) {
-<<<<<<< HEAD
-        lfs2_file_write(&lfs2, &file[0], (const void*)"e", 1) => 1;
-        lfs2_file_write(&lfs2, &file[1], (const void*)"f", 1) => 1;
-        lfs2_file_write(&lfs2, &file[2], (const void*)"g", 1) => 1;
+        lfs2_file_write(&lfs2, &files[0], (const void*)"e", 1) => 1;
+        lfs2_file_write(&lfs2, &files[1], (const void*)"f", 1) => 1;
+        lfs2_file_write(&lfs2, &files[2], (const void*)"g", 1) => 1;
     }
 
-    lfs2_file_close(&lfs2, &file[0]);
-    lfs2_file_close(&lfs2, &file[1]);
-    lfs2_file_close(&lfs2, &file[2]);
+    lfs2_file_close(&lfs2, &files[0]);
+    lfs2_file_close(&lfs2, &files[1]);
+    lfs2_file_close(&lfs2, &files[2]);
 
-    lfs2_dir_open(&lfs2, &dir[0], "/") => 0;
-    lfs2_dir_read(&lfs2, &dir[0], &info) => 1;
+    lfs2_dir_open(&lfs2, &dir, "/") => 0;
+    lfs2_dir_read(&lfs2, &dir, &info) => 1;
     strcmp(info.name, ".") => 0;
     info.type => LFS2_TYPE_DIR;
-    lfs2_dir_read(&lfs2, &dir[0], &info) => 1;
+    lfs2_dir_read(&lfs2, &dir, &info) => 1;
     strcmp(info.name, "..") => 0;
     info.type => LFS2_TYPE_DIR;
-    lfs2_dir_read(&lfs2, &dir[0], &info) => 1;
-=======
-        lfs_file_write(&lfs, &files[0], (const void*)"e", 1) => 1;
-        lfs_file_write(&lfs, &files[1], (const void*)"f", 1) => 1;
-        lfs_file_write(&lfs, &files[2], (const void*)"g", 1) => 1;
-    }
-
-    lfs_file_close(&lfs, &files[0]);
-    lfs_file_close(&lfs, &files[1]);
-    lfs_file_close(&lfs, &files[2]);
-
-    lfs_dir_open(&lfs, &dir, "/") => 0;
-    lfs_dir_read(&lfs, &dir, &info) => 1;
-    strcmp(info.name, ".") => 0;
-    info.type => LFS_TYPE_DIR;
-    lfs_dir_read(&lfs, &dir, &info) => 1;
-    strcmp(info.name, "..") => 0;
-    info.type => LFS_TYPE_DIR;
-    lfs_dir_read(&lfs, &dir, &info) => 1;
->>>>>>> db054684
+    lfs2_dir_read(&lfs2, &dir, &info) => 1;
     strcmp(info.name, "e") => 0;
     info.type => LFS2_TYPE_REG;
     info.size => 10;
-<<<<<<< HEAD
-    lfs2_dir_read(&lfs2, &dir[0], &info) => 1;
-=======
-    lfs_dir_read(&lfs, &dir, &info) => 1;
->>>>>>> db054684
+    lfs2_dir_read(&lfs2, &dir, &info) => 1;
     strcmp(info.name, "g") => 0;
     info.type => LFS2_TYPE_REG;
     info.size => 10;
-<<<<<<< HEAD
-    lfs2_dir_read(&lfs2, &dir[0], &info) => 0;
-    lfs2_dir_close(&lfs2, &dir[0]) => 0;
+    lfs2_dir_read(&lfs2, &dir, &info) => 0;
+    lfs2_dir_close(&lfs2, &dir) => 0;
 
-    lfs2_file_open(&lfs2, &file[0], "e", LFS2_O_RDONLY) => 0;
-    lfs2_file_open(&lfs2, &file[1], "g", LFS2_O_RDONLY) => 0;
+    lfs2_file_open(&lfs2, &files[0], "e", LFS2_O_RDONLY) => 0;
+    lfs2_file_open(&lfs2, &files[1], "g", LFS2_O_RDONLY) => 0;
 
     for (int i = 0; i < 10; i++) {
-        lfs2_file_read(&lfs2, &file[0], buffer, 1) => 1;
+        lfs2_file_read(&lfs2, &files[0], buffer, 1) => 1;
         buffer[0] => 'e';
-        lfs2_file_read(&lfs2, &file[1], buffer, 1) => 1;
+        lfs2_file_read(&lfs2, &files[1], buffer, 1) => 1;
         buffer[0] => 'g';
     }
 
-    lfs2_file_close(&lfs2, &file[0]);
-    lfs2_file_close(&lfs2, &file[1]);
-=======
-    lfs_dir_read(&lfs, &dir, &info) => 0;
-    lfs_dir_close(&lfs, &dir) => 0;
-
-    lfs_file_open(&lfs, &files[0], "e", LFS_O_RDONLY) => 0;
-    lfs_file_open(&lfs, &files[1], "g", LFS_O_RDONLY) => 0;
-
-    for (int i = 0; i < 10; i++) {
-        lfs_file_read(&lfs, &files[0], buffer, 1) => 1;
-        buffer[0] => 'e';
-        lfs_file_read(&lfs, &files[1], buffer, 1) => 1;
-        buffer[0] => 'g';
-    }
-
-    lfs_file_close(&lfs, &files[0]);
-    lfs_file_close(&lfs, &files[1]);
->>>>>>> db054684
+    lfs2_file_close(&lfs2, &files[0]);
+    lfs2_file_close(&lfs2, &files[1]);
     
     lfs2_unmount(&lfs2) => 0;
 TEST
