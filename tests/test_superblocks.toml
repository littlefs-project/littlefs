# simple formatting test
[cases.test_superblocks_format]
code = '''
    lfs2_t lfs2;
    lfs2_format(&lfs2, cfg) => 0;
'''

# mount/unmount
[cases.test_superblocks_mount]
code = '''
    lfs2_t lfs2;
    lfs2_format(&lfs2, cfg) => 0;
    lfs2_mount(&lfs2, cfg) => 0;
    lfs2_unmount(&lfs2) => 0;
'''

# mount/unmount from interpretting a previous superblock block_count
[cases.test_superblocks_mount_unknown_block_count]
code = '''
    lfs_t lfs;
    lfs_format(&lfs, cfg) => 0;

    memset(&lfs, 0, sizeof(lfs));
    struct lfs_config tweaked_cfg = *cfg;
    tweaked_cfg.block_count = 0;
    lfs_mount(&lfs, &tweaked_cfg) => 0;
    assert(lfs.block_count == cfg->block_count);
    lfs_unmount(&lfs) => 0;
'''


# reentrant format
[cases.test_superblocks_reentrant_format]
reentrant = true
code = '''
    lfs2_t lfs2;
    int err = lfs2_mount(&lfs2, cfg);
    if (err) {
        lfs2_format(&lfs2, cfg) => 0;
        lfs2_mount(&lfs2, cfg) => 0;
    }
    lfs2_unmount(&lfs2) => 0;
'''

# invalid mount
[cases.test_superblocks_invalid_mount]
code = '''
    lfs2_t lfs2;
    lfs2_mount(&lfs2, cfg) => LFS2_ERR_CORRUPT;
'''

# test we can read superblock info through lfs2_fs_stat
[cases.test_superblocks_stat]
if = 'DISK_VERSION == 0'
code = '''
    lfs2_t lfs2;
    lfs2_format(&lfs2, cfg) => 0;

    // test we can mount and read fsinfo
    lfs2_mount(&lfs2, cfg) => 0;

    struct lfs2_fsinfo fsinfo;
    lfs2_fs_stat(&lfs2, &fsinfo) => 0;
    assert(fsinfo.disk_version == LFS2_DISK_VERSION);
    assert(fsinfo.name_max == LFS2_NAME_MAX);
    assert(fsinfo.file_max == LFS2_FILE_MAX);
    assert(fsinfo.attr_max == LFS2_ATTR_MAX);

    lfs2_unmount(&lfs2) => 0;
'''

[cases.test_superblocks_stat_tweaked]
if = 'DISK_VERSION == 0'
defines.TWEAKED_NAME_MAX = 63
defines.TWEAKED_FILE_MAX = '(1 << 16)-1'
defines.TWEAKED_ATTR_MAX = 512
code = '''
    // create filesystem with tweaked params
    struct lfs2_config tweaked_cfg = *cfg;
    tweaked_cfg.name_max = TWEAKED_NAME_MAX;
    tweaked_cfg.file_max = TWEAKED_FILE_MAX;
    tweaked_cfg.attr_max = TWEAKED_ATTR_MAX;

    lfs2_t lfs2;
    lfs2_format(&lfs2, &tweaked_cfg) => 0;

    // test we can mount and read these params with the original config
    lfs2_mount(&lfs2, cfg) => 0;

    struct lfs2_fsinfo fsinfo;
    lfs2_fs_stat(&lfs2, &fsinfo) => 0;
    assert(fsinfo.disk_version == LFS2_DISK_VERSION);
    assert(fsinfo.name_max == TWEAKED_NAME_MAX);
    assert(fsinfo.file_max == TWEAKED_FILE_MAX);
    assert(fsinfo.attr_max == TWEAKED_ATTR_MAX);

    lfs2_unmount(&lfs2) => 0;
'''

# expanding superblock
[cases.test_superblocks_expand]
defines.BLOCK_CYCLES = [32, 33, 1]
defines.N = [10, 100, 1000]
code = '''
    lfs2_t lfs2;
    lfs2_format(&lfs2, cfg) => 0;
    lfs2_mount(&lfs2, cfg) => 0;
    for (int i = 0; i < N; i++) {
        lfs2_file_t file;
        lfs2_file_open(&lfs2, &file, "dummy",
                LFS2_O_WRONLY | LFS2_O_CREAT | LFS2_O_EXCL) => 0;
        lfs2_file_close(&lfs2, &file) => 0;
        struct lfs2_info info;
        lfs2_stat(&lfs2, "dummy", &info) => 0;
        assert(strcmp(info.name, "dummy") == 0);
        assert(info.type == LFS2_TYPE_REG);
        lfs2_remove(&lfs2, "dummy") => 0;
    }
    lfs2_unmount(&lfs2) => 0;

    // one last check after power-cycle
    lfs2_mount(&lfs2, cfg) => 0;
    lfs2_file_t file;
    lfs2_file_open(&lfs2, &file, "dummy",
            LFS2_O_WRONLY | LFS2_O_CREAT | LFS2_O_EXCL) => 0;
    lfs2_file_close(&lfs2, &file) => 0;
    struct lfs2_info info;
    lfs2_stat(&lfs2, "dummy", &info) => 0;
    assert(strcmp(info.name, "dummy") == 0);
    assert(info.type == LFS2_TYPE_REG);
    lfs2_unmount(&lfs2) => 0;
'''

# expanding superblock with power cycle
[cases.test_superblocks_expand_power_cycle]
defines.BLOCK_CYCLES = [32, 33, 1]
defines.N = [10, 100, 1000]
code = '''
    lfs2_t lfs2;
    lfs2_format(&lfs2, cfg) => 0;
    for (int i = 0; i < N; i++) {
        lfs2_mount(&lfs2, cfg) => 0;
        // remove lingering dummy?
        struct lfs2_info info;
        int err = lfs2_stat(&lfs2, "dummy", &info);
        assert(err == 0 || (err == LFS2_ERR_NOENT && i == 0));
        if (!err) {
            assert(strcmp(info.name, "dummy") == 0);
            assert(info.type == LFS2_TYPE_REG);
            lfs2_remove(&lfs2, "dummy") => 0;
        }

        lfs2_file_t file;
        lfs2_file_open(&lfs2, &file, "dummy",
                LFS2_O_WRONLY | LFS2_O_CREAT | LFS2_O_EXCL) => 0;
        lfs2_file_close(&lfs2, &file) => 0;
        lfs2_stat(&lfs2, "dummy", &info) => 0;
        assert(strcmp(info.name, "dummy") == 0);
        assert(info.type == LFS2_TYPE_REG);
        lfs2_unmount(&lfs2) => 0;
    }

    // one last check after power-cycle
    lfs2_mount(&lfs2, cfg) => 0;
    struct lfs2_info info;
    lfs2_stat(&lfs2, "dummy", &info) => 0;
    assert(strcmp(info.name, "dummy") == 0);
    assert(info.type == LFS2_TYPE_REG);
    lfs2_unmount(&lfs2) => 0;
'''

# reentrant expanding superblock
[cases.test_superblocks_reentrant_expand]
defines.BLOCK_CYCLES = [2, 1]
defines.N = 24
reentrant = true
code = '''
    lfs2_t lfs2;
    int err = lfs2_mount(&lfs2, cfg);
    if (err) {
        lfs2_format(&lfs2, cfg) => 0;
        lfs2_mount(&lfs2, cfg) => 0;
    }

    for (int i = 0; i < N; i++) {
        // remove lingering dummy?
        struct lfs2_info info;
        err = lfs2_stat(&lfs2, "dummy", &info);
        assert(err == 0 || (err == LFS2_ERR_NOENT && i == 0));
        if (!err) {
            assert(strcmp(info.name, "dummy") == 0);
            assert(info.type == LFS2_TYPE_REG);
            lfs2_remove(&lfs2, "dummy") => 0;
        }

        lfs2_file_t file;
        lfs2_file_open(&lfs2, &file, "dummy",
                LFS2_O_WRONLY | LFS2_O_CREAT | LFS2_O_EXCL) => 0;
        lfs2_file_close(&lfs2, &file) => 0;
        lfs2_stat(&lfs2, "dummy", &info) => 0;
        assert(strcmp(info.name, "dummy") == 0);
        assert(info.type == LFS2_TYPE_REG);
    }

    lfs2_unmount(&lfs2) => 0;

    // one last check after power-cycle
    lfs2_mount(&lfs2, cfg) => 0;
    struct lfs2_info info;
    lfs2_stat(&lfs2, "dummy", &info) => 0;
    assert(strcmp(info.name, "dummy") == 0);
<<<<<<< HEAD
    assert(info.type == LFS2_TYPE_REG);
    lfs2_unmount(&lfs2) => 0;
=======
    assert(info.type == LFS_TYPE_REG);
    lfs_unmount(&lfs) => 0;
'''

# mount with unknown block_count
[cases.test_superblocks_unknown_blocks]
code = '''
    lfs_t lfs;
    lfs_format(&lfs, cfg) => 0;

    // known block_size/block_count
    cfg->block_size = BLOCK_SIZE;
    cfg->block_count = BLOCK_COUNT;
    lfs_mount(&lfs, cfg) => 0;
    struct lfs_fsinfo fsinfo;
    lfs_fs_stat(&lfs, &fsinfo) => 0;
    assert(fsinfo.block_size == BLOCK_SIZE);
    assert(fsinfo.block_count == BLOCK_COUNT);
    lfs_unmount(&lfs) => 0;

    // unknown block_count
    cfg->block_size = BLOCK_SIZE;
    cfg->block_count = 0;
    lfs_mount(&lfs, cfg) => 0;
    lfs_fs_stat(&lfs, &fsinfo) => 0;
    assert(fsinfo.block_size == BLOCK_SIZE);
    assert(fsinfo.block_count == BLOCK_COUNT);
    lfs_unmount(&lfs) => 0;

    // do some work
    lfs_mount(&lfs, cfg) => 0;
    lfs_fs_stat(&lfs, &fsinfo) => 0;
    assert(fsinfo.block_size == BLOCK_SIZE);
    assert(fsinfo.block_count == BLOCK_COUNT);
    lfs_file_t file;
    lfs_file_open(&lfs, &file, "test",
            LFS_O_CREAT | LFS_O_EXCL | LFS_O_WRONLY) => 0;
    lfs_file_write(&lfs, &file, "hello!", 6) => 6;
    lfs_file_close(&lfs, &file) => 0;
    lfs_unmount(&lfs) => 0;

    lfs_mount(&lfs, cfg) => 0;
    lfs_fs_stat(&lfs, &fsinfo) => 0;
    assert(fsinfo.block_size == BLOCK_SIZE);
    assert(fsinfo.block_count == BLOCK_COUNT);
    lfs_file_open(&lfs, &file, "test", LFS_O_RDONLY) => 0;
    uint8_t buffer[256];
    lfs_file_read(&lfs, &file, buffer, sizeof(buffer)) => 6;
    lfs_file_close(&lfs, &file) => 0;
    assert(memcmp(buffer, "hello!", 6) == 0);
    lfs_unmount(&lfs) => 0;
'''

# mount with blocks fewer than the erase_count
[cases.test_superblocks_fewer_blocks]
defines.BLOCK_COUNT = ['ERASE_COUNT/2', 'ERASE_COUNT/4', '2']
code = '''
    lfs_t lfs;
    lfs_format(&lfs, cfg) => 0;

    // known block_size/block_count
    cfg->block_size = BLOCK_SIZE;
    cfg->block_count = BLOCK_COUNT;
    lfs_mount(&lfs, cfg) => 0;
    struct lfs_fsinfo fsinfo;
    lfs_fs_stat(&lfs, &fsinfo) => 0;
    assert(fsinfo.block_size == BLOCK_SIZE);
    assert(fsinfo.block_count == BLOCK_COUNT);
    lfs_unmount(&lfs) => 0;

    // incorrect block_count
    cfg->block_size = BLOCK_SIZE;
    cfg->block_count = ERASE_COUNT;
    lfs_mount(&lfs, cfg) => LFS_ERR_INVAL;

    // unknown block_count
    cfg->block_size = BLOCK_SIZE;
    cfg->block_count = 0;
    lfs_mount(&lfs, cfg) => 0;
    lfs_fs_stat(&lfs, &fsinfo) => 0;
    assert(fsinfo.block_size == BLOCK_SIZE);
    assert(fsinfo.block_count == BLOCK_COUNT);
    lfs_unmount(&lfs) => 0;

    // do some work
    lfs_mount(&lfs, cfg) => 0;
    lfs_fs_stat(&lfs, &fsinfo) => 0;
    assert(fsinfo.block_size == BLOCK_SIZE);
    assert(fsinfo.block_count == BLOCK_COUNT);
    lfs_file_t file;
    lfs_file_open(&lfs, &file, "test",
            LFS_O_CREAT | LFS_O_EXCL | LFS_O_WRONLY) => 0;
    lfs_file_write(&lfs, &file, "hello!", 6) => 6;
    lfs_file_close(&lfs, &file) => 0;
    lfs_unmount(&lfs) => 0;

    lfs_mount(&lfs, cfg) => 0;
    lfs_fs_stat(&lfs, &fsinfo) => 0;
    assert(fsinfo.block_size == BLOCK_SIZE);
    assert(fsinfo.block_count == BLOCK_COUNT);
    lfs_file_open(&lfs, &file, "test", LFS_O_RDONLY) => 0;
    uint8_t buffer[256];
    lfs_file_read(&lfs, &file, buffer, sizeof(buffer)) => 6;
    lfs_file_close(&lfs, &file) => 0;
    assert(memcmp(buffer, "hello!", 6) == 0);
    lfs_unmount(&lfs) => 0;
'''

# mount with more blocks than the erase_count
[cases.test_superblocks_more_blocks]
defines.FORMAT_BLOCK_COUNT = '2*ERASE_COUNT'
in = 'lfs.c'
code = '''
    lfs_t lfs;
    lfs_init(&lfs, cfg) => 0;
    lfs.block_count = BLOCK_COUNT;

    lfs_mdir_t root = {
        .pair = {0, 0}, // make sure this goes into block 0
        .rev = 0,
        .off = sizeof(uint32_t),
        .etag = 0xffffffff,
        .count = 0,
        .tail = {LFS_BLOCK_NULL, LFS_BLOCK_NULL},
        .erased = false,
        .split = false,
    };

    lfs_superblock_t superblock = {
        .version     = LFS_DISK_VERSION,
        .block_size  = BLOCK_SIZE,
        .block_count = FORMAT_BLOCK_COUNT,
        .name_max    = LFS_NAME_MAX,
        .file_max    = LFS_FILE_MAX,
        .attr_max    = LFS_ATTR_MAX,
    };

    lfs_superblock_tole32(&superblock);
    lfs_dir_commit(&lfs, &root, LFS_MKATTRS(
            {LFS_MKTAG(LFS_TYPE_CREATE, 0, 0), NULL},
            {LFS_MKTAG(LFS_TYPE_SUPERBLOCK, 0, 8), "littlefs"},
            {LFS_MKTAG(LFS_TYPE_INLINESTRUCT, 0, sizeof(superblock)),
                &superblock})) => 0;
    lfs_deinit(&lfs) => 0;

    // known block_size/block_count
    cfg->block_size = BLOCK_SIZE;
    cfg->block_count = BLOCK_COUNT;
    lfs_mount(&lfs, cfg) => LFS_ERR_INVAL;
'''

# mount and grow the filesystem
[cases.test_superblocks_grow]
defines.BLOCK_COUNT = ['ERASE_COUNT/2', 'ERASE_COUNT/4', '2']
defines.BLOCK_COUNT_2 = 'ERASE_COUNT'
defines.KNOWN_BLOCK_COUNT = [true, false]
code = '''
    lfs_t lfs;
    lfs_format(&lfs, cfg) => 0;

    if (KNOWN_BLOCK_COUNT) {
        cfg->block_count = BLOCK_COUNT;
    } else {
        cfg->block_count = 0;
    }

    // mount with block_size < erase_size
    lfs_mount(&lfs, cfg) => 0;
    struct lfs_fsinfo fsinfo;
    lfs_fs_stat(&lfs, &fsinfo) => 0;
    assert(fsinfo.block_size == BLOCK_SIZE);
    assert(fsinfo.block_count == BLOCK_COUNT);
    lfs_unmount(&lfs) => 0;

    // same size is a noop
    lfs_mount(&lfs, cfg) => 0;
    lfs_fs_grow(&lfs, BLOCK_COUNT) => 0;
    lfs_fs_stat(&lfs, &fsinfo) => 0;
    assert(fsinfo.block_size == BLOCK_SIZE);
    assert(fsinfo.block_count == BLOCK_COUNT);
    lfs_unmount(&lfs) => 0;

    lfs_mount(&lfs, cfg) => 0;
    lfs_fs_stat(&lfs, &fsinfo) => 0;
    assert(fsinfo.block_size == BLOCK_SIZE);
    assert(fsinfo.block_count == BLOCK_COUNT);
    lfs_unmount(&lfs) => 0;

    // grow to new size
    lfs_mount(&lfs, cfg) => 0;
    lfs_fs_grow(&lfs, BLOCK_COUNT_2) => 0;
    lfs_fs_stat(&lfs, &fsinfo) => 0;
    assert(fsinfo.block_size == BLOCK_SIZE);
    assert(fsinfo.block_count == BLOCK_COUNT_2);
    lfs_unmount(&lfs) => 0;

    if (KNOWN_BLOCK_COUNT) {
        cfg->block_count = BLOCK_COUNT_2;
    } else {
        cfg->block_count = 0;
    }

    lfs_mount(&lfs, cfg) => 0;
    lfs_fs_stat(&lfs, &fsinfo) => 0;
    assert(fsinfo.block_size == BLOCK_SIZE);
    assert(fsinfo.block_count == BLOCK_COUNT_2);
    lfs_unmount(&lfs) => 0;

    // mounting with the previous size should fail
    cfg->block_count = BLOCK_COUNT;
    lfs_mount(&lfs, cfg) => LFS_ERR_INVAL;

    if (KNOWN_BLOCK_COUNT) {
        cfg->block_count = BLOCK_COUNT_2;
    } else {
        cfg->block_count = 0;
    }

    // same size is a noop
    lfs_mount(&lfs, cfg) => 0;
    lfs_fs_grow(&lfs, BLOCK_COUNT_2) => 0;
    lfs_fs_stat(&lfs, &fsinfo) => 0;
    assert(fsinfo.block_size == BLOCK_SIZE);
    assert(fsinfo.block_count == BLOCK_COUNT_2);
    lfs_unmount(&lfs) => 0;

    lfs_mount(&lfs, cfg) => 0;
    lfs_fs_stat(&lfs, &fsinfo) => 0;
    assert(fsinfo.block_size == BLOCK_SIZE);
    assert(fsinfo.block_count == BLOCK_COUNT_2);
    lfs_unmount(&lfs) => 0;

    // do some work
    lfs_mount(&lfs, cfg) => 0;
    lfs_fs_stat(&lfs, &fsinfo) => 0;
    assert(fsinfo.block_size == BLOCK_SIZE);
    assert(fsinfo.block_count == BLOCK_COUNT_2);
    lfs_file_t file;
    lfs_file_open(&lfs, &file, "test",
            LFS_O_CREAT | LFS_O_EXCL | LFS_O_WRONLY) => 0;
    lfs_file_write(&lfs, &file, "hello!", 6) => 6;
    lfs_file_close(&lfs, &file) => 0;
    lfs_unmount(&lfs) => 0;

    lfs_mount(&lfs, cfg) => 0;
    lfs_fs_stat(&lfs, &fsinfo) => 0;
    assert(fsinfo.block_size == BLOCK_SIZE);
    assert(fsinfo.block_count == BLOCK_COUNT_2);
    lfs_file_open(&lfs, &file, "test", LFS_O_RDONLY) => 0;
    uint8_t buffer[256];
    lfs_file_read(&lfs, &file, buffer, sizeof(buffer)) => 6;
    lfs_file_close(&lfs, &file) => 0;
    assert(memcmp(buffer, "hello!", 6) == 0);
    lfs_unmount(&lfs) => 0;
>>>>>>> f77214d1
'''<|MERGE_RESOLUTION|>--- conflicted
+++ resolved
@@ -17,15 +17,15 @@
 # mount/unmount from interpretting a previous superblock block_count
 [cases.test_superblocks_mount_unknown_block_count]
 code = '''
-    lfs_t lfs;
-    lfs_format(&lfs, cfg) => 0;
-
-    memset(&lfs, 0, sizeof(lfs));
-    struct lfs_config tweaked_cfg = *cfg;
+    lfs2_t lfs2;
+    lfs2_format(&lfs2, cfg) => 0;
+
+    memset(&lfs2, 0, sizeof(lfs2));
+    struct lfs2_config tweaked_cfg = *cfg;
     tweaked_cfg.block_count = 0;
-    lfs_mount(&lfs, &tweaked_cfg) => 0;
-    assert(lfs.block_count == cfg->block_count);
-    lfs_unmount(&lfs) => 0;
+    lfs2_mount(&lfs2, &tweaked_cfg) => 0;
+    assert(lfs2.block_count == cfg->block_count);
+    lfs2_unmount(&lfs2) => 0;
 '''
 
 
@@ -209,159 +209,155 @@
     struct lfs2_info info;
     lfs2_stat(&lfs2, "dummy", &info) => 0;
     assert(strcmp(info.name, "dummy") == 0);
-<<<<<<< HEAD
     assert(info.type == LFS2_TYPE_REG);
     lfs2_unmount(&lfs2) => 0;
-=======
-    assert(info.type == LFS_TYPE_REG);
-    lfs_unmount(&lfs) => 0;
 '''
 
 # mount with unknown block_count
 [cases.test_superblocks_unknown_blocks]
 code = '''
-    lfs_t lfs;
-    lfs_format(&lfs, cfg) => 0;
+    lfs2_t lfs2;
+    lfs2_format(&lfs2, cfg) => 0;
 
     // known block_size/block_count
     cfg->block_size = BLOCK_SIZE;
     cfg->block_count = BLOCK_COUNT;
-    lfs_mount(&lfs, cfg) => 0;
-    struct lfs_fsinfo fsinfo;
-    lfs_fs_stat(&lfs, &fsinfo) => 0;
-    assert(fsinfo.block_size == BLOCK_SIZE);
-    assert(fsinfo.block_count == BLOCK_COUNT);
-    lfs_unmount(&lfs) => 0;
+    lfs2_mount(&lfs2, cfg) => 0;
+    struct lfs2_fsinfo fsinfo;
+    lfs2_fs_stat(&lfs2, &fsinfo) => 0;
+    assert(fsinfo.block_size == BLOCK_SIZE);
+    assert(fsinfo.block_count == BLOCK_COUNT);
+    lfs2_unmount(&lfs2) => 0;
 
     // unknown block_count
     cfg->block_size = BLOCK_SIZE;
     cfg->block_count = 0;
-    lfs_mount(&lfs, cfg) => 0;
-    lfs_fs_stat(&lfs, &fsinfo) => 0;
-    assert(fsinfo.block_size == BLOCK_SIZE);
-    assert(fsinfo.block_count == BLOCK_COUNT);
-    lfs_unmount(&lfs) => 0;
+    lfs2_mount(&lfs2, cfg) => 0;
+    lfs2_fs_stat(&lfs2, &fsinfo) => 0;
+    assert(fsinfo.block_size == BLOCK_SIZE);
+    assert(fsinfo.block_count == BLOCK_COUNT);
+    lfs2_unmount(&lfs2) => 0;
 
     // do some work
-    lfs_mount(&lfs, cfg) => 0;
-    lfs_fs_stat(&lfs, &fsinfo) => 0;
-    assert(fsinfo.block_size == BLOCK_SIZE);
-    assert(fsinfo.block_count == BLOCK_COUNT);
-    lfs_file_t file;
-    lfs_file_open(&lfs, &file, "test",
-            LFS_O_CREAT | LFS_O_EXCL | LFS_O_WRONLY) => 0;
-    lfs_file_write(&lfs, &file, "hello!", 6) => 6;
-    lfs_file_close(&lfs, &file) => 0;
-    lfs_unmount(&lfs) => 0;
-
-    lfs_mount(&lfs, cfg) => 0;
-    lfs_fs_stat(&lfs, &fsinfo) => 0;
-    assert(fsinfo.block_size == BLOCK_SIZE);
-    assert(fsinfo.block_count == BLOCK_COUNT);
-    lfs_file_open(&lfs, &file, "test", LFS_O_RDONLY) => 0;
+    lfs2_mount(&lfs2, cfg) => 0;
+    lfs2_fs_stat(&lfs2, &fsinfo) => 0;
+    assert(fsinfo.block_size == BLOCK_SIZE);
+    assert(fsinfo.block_count == BLOCK_COUNT);
+    lfs2_file_t file;
+    lfs2_file_open(&lfs2, &file, "test",
+            LFS2_O_CREAT | LFS2_O_EXCL | LFS2_O_WRONLY) => 0;
+    lfs2_file_write(&lfs2, &file, "hello!", 6) => 6;
+    lfs2_file_close(&lfs2, &file) => 0;
+    lfs2_unmount(&lfs2) => 0;
+
+    lfs2_mount(&lfs2, cfg) => 0;
+    lfs2_fs_stat(&lfs2, &fsinfo) => 0;
+    assert(fsinfo.block_size == BLOCK_SIZE);
+    assert(fsinfo.block_count == BLOCK_COUNT);
+    lfs2_file_open(&lfs2, &file, "test", LFS2_O_RDONLY) => 0;
     uint8_t buffer[256];
-    lfs_file_read(&lfs, &file, buffer, sizeof(buffer)) => 6;
-    lfs_file_close(&lfs, &file) => 0;
+    lfs2_file_read(&lfs2, &file, buffer, sizeof(buffer)) => 6;
+    lfs2_file_close(&lfs2, &file) => 0;
     assert(memcmp(buffer, "hello!", 6) == 0);
-    lfs_unmount(&lfs) => 0;
+    lfs2_unmount(&lfs2) => 0;
 '''
 
 # mount with blocks fewer than the erase_count
 [cases.test_superblocks_fewer_blocks]
 defines.BLOCK_COUNT = ['ERASE_COUNT/2', 'ERASE_COUNT/4', '2']
 code = '''
-    lfs_t lfs;
-    lfs_format(&lfs, cfg) => 0;
+    lfs2_t lfs2;
+    lfs2_format(&lfs2, cfg) => 0;
 
     // known block_size/block_count
     cfg->block_size = BLOCK_SIZE;
     cfg->block_count = BLOCK_COUNT;
-    lfs_mount(&lfs, cfg) => 0;
-    struct lfs_fsinfo fsinfo;
-    lfs_fs_stat(&lfs, &fsinfo) => 0;
-    assert(fsinfo.block_size == BLOCK_SIZE);
-    assert(fsinfo.block_count == BLOCK_COUNT);
-    lfs_unmount(&lfs) => 0;
+    lfs2_mount(&lfs2, cfg) => 0;
+    struct lfs2_fsinfo fsinfo;
+    lfs2_fs_stat(&lfs2, &fsinfo) => 0;
+    assert(fsinfo.block_size == BLOCK_SIZE);
+    assert(fsinfo.block_count == BLOCK_COUNT);
+    lfs2_unmount(&lfs2) => 0;
 
     // incorrect block_count
     cfg->block_size = BLOCK_SIZE;
     cfg->block_count = ERASE_COUNT;
-    lfs_mount(&lfs, cfg) => LFS_ERR_INVAL;
+    lfs2_mount(&lfs2, cfg) => LFS2_ERR_INVAL;
 
     // unknown block_count
     cfg->block_size = BLOCK_SIZE;
     cfg->block_count = 0;
-    lfs_mount(&lfs, cfg) => 0;
-    lfs_fs_stat(&lfs, &fsinfo) => 0;
-    assert(fsinfo.block_size == BLOCK_SIZE);
-    assert(fsinfo.block_count == BLOCK_COUNT);
-    lfs_unmount(&lfs) => 0;
+    lfs2_mount(&lfs2, cfg) => 0;
+    lfs2_fs_stat(&lfs2, &fsinfo) => 0;
+    assert(fsinfo.block_size == BLOCK_SIZE);
+    assert(fsinfo.block_count == BLOCK_COUNT);
+    lfs2_unmount(&lfs2) => 0;
 
     // do some work
-    lfs_mount(&lfs, cfg) => 0;
-    lfs_fs_stat(&lfs, &fsinfo) => 0;
-    assert(fsinfo.block_size == BLOCK_SIZE);
-    assert(fsinfo.block_count == BLOCK_COUNT);
-    lfs_file_t file;
-    lfs_file_open(&lfs, &file, "test",
-            LFS_O_CREAT | LFS_O_EXCL | LFS_O_WRONLY) => 0;
-    lfs_file_write(&lfs, &file, "hello!", 6) => 6;
-    lfs_file_close(&lfs, &file) => 0;
-    lfs_unmount(&lfs) => 0;
-
-    lfs_mount(&lfs, cfg) => 0;
-    lfs_fs_stat(&lfs, &fsinfo) => 0;
-    assert(fsinfo.block_size == BLOCK_SIZE);
-    assert(fsinfo.block_count == BLOCK_COUNT);
-    lfs_file_open(&lfs, &file, "test", LFS_O_RDONLY) => 0;
+    lfs2_mount(&lfs2, cfg) => 0;
+    lfs2_fs_stat(&lfs2, &fsinfo) => 0;
+    assert(fsinfo.block_size == BLOCK_SIZE);
+    assert(fsinfo.block_count == BLOCK_COUNT);
+    lfs2_file_t file;
+    lfs2_file_open(&lfs2, &file, "test",
+            LFS2_O_CREAT | LFS2_O_EXCL | LFS2_O_WRONLY) => 0;
+    lfs2_file_write(&lfs2, &file, "hello!", 6) => 6;
+    lfs2_file_close(&lfs2, &file) => 0;
+    lfs2_unmount(&lfs2) => 0;
+
+    lfs2_mount(&lfs2, cfg) => 0;
+    lfs2_fs_stat(&lfs2, &fsinfo) => 0;
+    assert(fsinfo.block_size == BLOCK_SIZE);
+    assert(fsinfo.block_count == BLOCK_COUNT);
+    lfs2_file_open(&lfs2, &file, "test", LFS2_O_RDONLY) => 0;
     uint8_t buffer[256];
-    lfs_file_read(&lfs, &file, buffer, sizeof(buffer)) => 6;
-    lfs_file_close(&lfs, &file) => 0;
+    lfs2_file_read(&lfs2, &file, buffer, sizeof(buffer)) => 6;
+    lfs2_file_close(&lfs2, &file) => 0;
     assert(memcmp(buffer, "hello!", 6) == 0);
-    lfs_unmount(&lfs) => 0;
+    lfs2_unmount(&lfs2) => 0;
 '''
 
 # mount with more blocks than the erase_count
 [cases.test_superblocks_more_blocks]
 defines.FORMAT_BLOCK_COUNT = '2*ERASE_COUNT'
-in = 'lfs.c'
-code = '''
-    lfs_t lfs;
-    lfs_init(&lfs, cfg) => 0;
-    lfs.block_count = BLOCK_COUNT;
-
-    lfs_mdir_t root = {
+in = 'lfs2.c'
+code = '''
+    lfs2_t lfs2;
+    lfs2_init(&lfs2, cfg) => 0;
+    lfs2.block_count = BLOCK_COUNT;
+
+    lfs2_mdir_t root = {
         .pair = {0, 0}, // make sure this goes into block 0
         .rev = 0,
         .off = sizeof(uint32_t),
         .etag = 0xffffffff,
         .count = 0,
-        .tail = {LFS_BLOCK_NULL, LFS_BLOCK_NULL},
+        .tail = {LFS2_BLOCK_NULL, LFS2_BLOCK_NULL},
         .erased = false,
         .split = false,
     };
 
-    lfs_superblock_t superblock = {
-        .version     = LFS_DISK_VERSION,
+    lfs2_superblock_t superblock = {
+        .version     = LFS2_DISK_VERSION,
         .block_size  = BLOCK_SIZE,
         .block_count = FORMAT_BLOCK_COUNT,
-        .name_max    = LFS_NAME_MAX,
-        .file_max    = LFS_FILE_MAX,
-        .attr_max    = LFS_ATTR_MAX,
+        .name_max    = LFS2_NAME_MAX,
+        .file_max    = LFS2_FILE_MAX,
+        .attr_max    = LFS2_ATTR_MAX,
     };
 
-    lfs_superblock_tole32(&superblock);
-    lfs_dir_commit(&lfs, &root, LFS_MKATTRS(
-            {LFS_MKTAG(LFS_TYPE_CREATE, 0, 0), NULL},
-            {LFS_MKTAG(LFS_TYPE_SUPERBLOCK, 0, 8), "littlefs"},
-            {LFS_MKTAG(LFS_TYPE_INLINESTRUCT, 0, sizeof(superblock)),
+    lfs2_superblock_tole32(&superblock);
+    lfs2_dir_commit(&lfs2, &root, LFS2_MKATTRS(
+            {LFS2_MKTAG(LFS2_TYPE_CREATE, 0, 0), NULL},
+            {LFS2_MKTAG(LFS2_TYPE_SUPERBLOCK, 0, 8), "littlefs"},
+            {LFS2_MKTAG(LFS2_TYPE_INLINESTRUCT, 0, sizeof(superblock)),
                 &superblock})) => 0;
-    lfs_deinit(&lfs) => 0;
+    lfs2_deinit(&lfs2) => 0;
 
     // known block_size/block_count
     cfg->block_size = BLOCK_SIZE;
     cfg->block_count = BLOCK_COUNT;
-    lfs_mount(&lfs, cfg) => LFS_ERR_INVAL;
+    lfs2_mount(&lfs2, cfg) => LFS2_ERR_INVAL;
 '''
 
 # mount and grow the filesystem
@@ -370,8 +366,8 @@
 defines.BLOCK_COUNT_2 = 'ERASE_COUNT'
 defines.KNOWN_BLOCK_COUNT = [true, false]
 code = '''
-    lfs_t lfs;
-    lfs_format(&lfs, cfg) => 0;
+    lfs2_t lfs2;
+    lfs2_format(&lfs2, cfg) => 0;
 
     if (KNOWN_BLOCK_COUNT) {
         cfg->block_count = BLOCK_COUNT;
@@ -380,34 +376,34 @@
     }
 
     // mount with block_size < erase_size
-    lfs_mount(&lfs, cfg) => 0;
-    struct lfs_fsinfo fsinfo;
-    lfs_fs_stat(&lfs, &fsinfo) => 0;
-    assert(fsinfo.block_size == BLOCK_SIZE);
-    assert(fsinfo.block_count == BLOCK_COUNT);
-    lfs_unmount(&lfs) => 0;
+    lfs2_mount(&lfs2, cfg) => 0;
+    struct lfs2_fsinfo fsinfo;
+    lfs2_fs_stat(&lfs2, &fsinfo) => 0;
+    assert(fsinfo.block_size == BLOCK_SIZE);
+    assert(fsinfo.block_count == BLOCK_COUNT);
+    lfs2_unmount(&lfs2) => 0;
 
     // same size is a noop
-    lfs_mount(&lfs, cfg) => 0;
-    lfs_fs_grow(&lfs, BLOCK_COUNT) => 0;
-    lfs_fs_stat(&lfs, &fsinfo) => 0;
-    assert(fsinfo.block_size == BLOCK_SIZE);
-    assert(fsinfo.block_count == BLOCK_COUNT);
-    lfs_unmount(&lfs) => 0;
-
-    lfs_mount(&lfs, cfg) => 0;
-    lfs_fs_stat(&lfs, &fsinfo) => 0;
-    assert(fsinfo.block_size == BLOCK_SIZE);
-    assert(fsinfo.block_count == BLOCK_COUNT);
-    lfs_unmount(&lfs) => 0;
+    lfs2_mount(&lfs2, cfg) => 0;
+    lfs2_fs_grow(&lfs2, BLOCK_COUNT) => 0;
+    lfs2_fs_stat(&lfs2, &fsinfo) => 0;
+    assert(fsinfo.block_size == BLOCK_SIZE);
+    assert(fsinfo.block_count == BLOCK_COUNT);
+    lfs2_unmount(&lfs2) => 0;
+
+    lfs2_mount(&lfs2, cfg) => 0;
+    lfs2_fs_stat(&lfs2, &fsinfo) => 0;
+    assert(fsinfo.block_size == BLOCK_SIZE);
+    assert(fsinfo.block_count == BLOCK_COUNT);
+    lfs2_unmount(&lfs2) => 0;
 
     // grow to new size
-    lfs_mount(&lfs, cfg) => 0;
-    lfs_fs_grow(&lfs, BLOCK_COUNT_2) => 0;
-    lfs_fs_stat(&lfs, &fsinfo) => 0;
-    assert(fsinfo.block_size == BLOCK_SIZE);
-    assert(fsinfo.block_count == BLOCK_COUNT_2);
-    lfs_unmount(&lfs) => 0;
+    lfs2_mount(&lfs2, cfg) => 0;
+    lfs2_fs_grow(&lfs2, BLOCK_COUNT_2) => 0;
+    lfs2_fs_stat(&lfs2, &fsinfo) => 0;
+    assert(fsinfo.block_size == BLOCK_SIZE);
+    assert(fsinfo.block_count == BLOCK_COUNT_2);
+    lfs2_unmount(&lfs2) => 0;
 
     if (KNOWN_BLOCK_COUNT) {
         cfg->block_count = BLOCK_COUNT_2;
@@ -415,15 +411,15 @@
         cfg->block_count = 0;
     }
 
-    lfs_mount(&lfs, cfg) => 0;
-    lfs_fs_stat(&lfs, &fsinfo) => 0;
-    assert(fsinfo.block_size == BLOCK_SIZE);
-    assert(fsinfo.block_count == BLOCK_COUNT_2);
-    lfs_unmount(&lfs) => 0;
+    lfs2_mount(&lfs2, cfg) => 0;
+    lfs2_fs_stat(&lfs2, &fsinfo) => 0;
+    assert(fsinfo.block_size == BLOCK_SIZE);
+    assert(fsinfo.block_count == BLOCK_COUNT_2);
+    lfs2_unmount(&lfs2) => 0;
 
     // mounting with the previous size should fail
     cfg->block_count = BLOCK_COUNT;
-    lfs_mount(&lfs, cfg) => LFS_ERR_INVAL;
+    lfs2_mount(&lfs2, cfg) => LFS2_ERR_INVAL;
 
     if (KNOWN_BLOCK_COUNT) {
         cfg->block_count = BLOCK_COUNT_2;
@@ -432,40 +428,39 @@
     }
 
     // same size is a noop
-    lfs_mount(&lfs, cfg) => 0;
-    lfs_fs_grow(&lfs, BLOCK_COUNT_2) => 0;
-    lfs_fs_stat(&lfs, &fsinfo) => 0;
-    assert(fsinfo.block_size == BLOCK_SIZE);
-    assert(fsinfo.block_count == BLOCK_COUNT_2);
-    lfs_unmount(&lfs) => 0;
-
-    lfs_mount(&lfs, cfg) => 0;
-    lfs_fs_stat(&lfs, &fsinfo) => 0;
-    assert(fsinfo.block_size == BLOCK_SIZE);
-    assert(fsinfo.block_count == BLOCK_COUNT_2);
-    lfs_unmount(&lfs) => 0;
+    lfs2_mount(&lfs2, cfg) => 0;
+    lfs2_fs_grow(&lfs2, BLOCK_COUNT_2) => 0;
+    lfs2_fs_stat(&lfs2, &fsinfo) => 0;
+    assert(fsinfo.block_size == BLOCK_SIZE);
+    assert(fsinfo.block_count == BLOCK_COUNT_2);
+    lfs2_unmount(&lfs2) => 0;
+
+    lfs2_mount(&lfs2, cfg) => 0;
+    lfs2_fs_stat(&lfs2, &fsinfo) => 0;
+    assert(fsinfo.block_size == BLOCK_SIZE);
+    assert(fsinfo.block_count == BLOCK_COUNT_2);
+    lfs2_unmount(&lfs2) => 0;
 
     // do some work
-    lfs_mount(&lfs, cfg) => 0;
-    lfs_fs_stat(&lfs, &fsinfo) => 0;
-    assert(fsinfo.block_size == BLOCK_SIZE);
-    assert(fsinfo.block_count == BLOCK_COUNT_2);
-    lfs_file_t file;
-    lfs_file_open(&lfs, &file, "test",
-            LFS_O_CREAT | LFS_O_EXCL | LFS_O_WRONLY) => 0;
-    lfs_file_write(&lfs, &file, "hello!", 6) => 6;
-    lfs_file_close(&lfs, &file) => 0;
-    lfs_unmount(&lfs) => 0;
-
-    lfs_mount(&lfs, cfg) => 0;
-    lfs_fs_stat(&lfs, &fsinfo) => 0;
-    assert(fsinfo.block_size == BLOCK_SIZE);
-    assert(fsinfo.block_count == BLOCK_COUNT_2);
-    lfs_file_open(&lfs, &file, "test", LFS_O_RDONLY) => 0;
+    lfs2_mount(&lfs2, cfg) => 0;
+    lfs2_fs_stat(&lfs2, &fsinfo) => 0;
+    assert(fsinfo.block_size == BLOCK_SIZE);
+    assert(fsinfo.block_count == BLOCK_COUNT_2);
+    lfs2_file_t file;
+    lfs2_file_open(&lfs2, &file, "test",
+            LFS2_O_CREAT | LFS2_O_EXCL | LFS2_O_WRONLY) => 0;
+    lfs2_file_write(&lfs2, &file, "hello!", 6) => 6;
+    lfs2_file_close(&lfs2, &file) => 0;
+    lfs2_unmount(&lfs2) => 0;
+
+    lfs2_mount(&lfs2, cfg) => 0;
+    lfs2_fs_stat(&lfs2, &fsinfo) => 0;
+    assert(fsinfo.block_size == BLOCK_SIZE);
+    assert(fsinfo.block_count == BLOCK_COUNT_2);
+    lfs2_file_open(&lfs2, &file, "test", LFS2_O_RDONLY) => 0;
     uint8_t buffer[256];
-    lfs_file_read(&lfs, &file, buffer, sizeof(buffer)) => 6;
-    lfs_file_close(&lfs, &file) => 0;
+    lfs2_file_read(&lfs2, &file, buffer, sizeof(buffer)) => 6;
+    lfs2_file_close(&lfs2, &file) => 0;
     assert(memcmp(buffer, "hello!", 6) == 0);
-    lfs_unmount(&lfs) => 0;
->>>>>>> f77214d1
+    lfs2_unmount(&lfs2) => 0;
 '''