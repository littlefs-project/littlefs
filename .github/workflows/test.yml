name: test
on: [push, pull_request]

defaults:
  run:
    shell: bash -euv -o pipefail {0}

env:
  CFLAGS: -Werror
  MAKEFLAGS: -j
  TESTFLAGS: -k
  BENCHFLAGS:

jobs:
  # run tests
  test:
    runs-on: ubuntu-latest
    strategy:
      fail-fast: false
      matrix:
        arch: [x86_64, thumb, mips, powerpc]

    steps:
      - uses: actions/checkout@v4
      - name: install
        run: |
          # need a few things
          sudo apt-get update -qq
          sudo apt-get install -qq gcc python3 python3-pip
          pip3 install toml
          gcc --version
          python3 --version

      # cross-compile with ARM Thumb (32-bit, little-endian)
      - name: install-thumb
        if: ${{matrix.arch == 'thumb'}}
        run: |
          sudo apt-get install -qq \
            gcc-arm-linux-gnueabi \
            libc6-dev-armel-cross \
            qemu-user
          echo "CC=arm-linux-gnueabi-gcc -mthumb --static" >> $GITHUB_ENV
          echo "EXEC=qemu-arm" >> $GITHUB_ENV
          arm-linux-gnueabi-gcc --version
          qemu-arm -version
      # cross-compile with MIPS (32-bit, big-endian)
      - name: install-mips
        if: ${{matrix.arch == 'mips'}}
        run: |
          sudo apt-get install -qq \
            gcc-mips-linux-gnu \
            libc6-dev-mips-cross \
            qemu-user
          echo "CC=mips-linux-gnu-gcc --static" >> $GITHUB_ENV
          echo "EXEC=qemu-mips" >> $GITHUB_ENV
          mips-linux-gnu-gcc --version
          qemu-mips -version
      # cross-compile with PowerPC (32-bit, big-endian)
      - name: install-powerpc
        if: ${{matrix.arch == 'powerpc'}}
        run: |
          sudo apt-get install -qq \
            gcc-powerpc-linux-gnu \
            libc6-dev-powerpc-cross \
            qemu-user
          echo "CC=powerpc-linux-gnu-gcc --static" >> $GITHUB_ENV
          echo "EXEC=qemu-ppc" >> $GITHUB_ENV
          powerpc-linux-gnu-gcc --version
          qemu-ppc -version

      # does littlefs compile?
      - name: test-build
        run: |
          make clean
          make build

      # make sure example can at least compile
      - name: test-example
        run: |
          make clean
          sed -n '/``` c/,/```/{/```/d; p}' README.md > test.c
          CFLAGS="$CFLAGS \
            -Duser_provided_block_device_read=NULL \
            -Duser_provided_block_device_prog=NULL \
            -Duser_provided_block_device_erase=NULL \
            -Duser_provided_block_device_sync=NULL \
            -include stdio.h" \
            make all
          rm test.c

      # run the tests!
      - name: test
        run: |
          make clean
          make test

      # collect coverage info
      #
      # Note the goal is to maximize coverage in the small, easy-to-run
      # tests, so we intentionally exclude more aggressive powerloss testing
      # from coverage results
      - name: cov
        if: ${{matrix.arch == 'x86_64'}}
        run: |
          make lfs2.cov.csv
          ./scripts/cov.py -u lfs2.cov.csv
          mkdir -p cov
          cp lfs2.cov.csv cov/cov.csv

      # find compile-time measurements
      - name: sizes
        run: |
          make clean
          CFLAGS="$CFLAGS \
            -DLFS2_NO_ASSERT \
            -DLFS2_NO_DEBUG \
            -DLFS2_NO_WARN \
            -DLFS2_NO_ERROR" \
            make lfs2.code.csv lfs2.data.csv lfs2.stack.csv lfs2.structs.csv
          ./scripts/structs.py -u lfs2.structs.csv
          ./scripts/summary.py lfs2.code.csv lfs2.data.csv lfs2.stack.csv \
            -bfunction \
            -fcode=code_size \
            -fdata=data_size \
            -fstack=stack_limit --max=stack_limit
          mkdir -p sizes
          cp lfs2.code.csv sizes/${{matrix.arch}}.code.csv
          cp lfs2.data.csv sizes/${{matrix.arch}}.data.csv
          cp lfs2.stack.csv sizes/${{matrix.arch}}.stack.csv
          cp lfs2.structs.csv sizes/${{matrix.arch}}.structs.csv
      - name: sizes-readonly
        run: |
          make clean
          CFLAGS="$CFLAGS \
            -DLFS2_NO_ASSERT \
            -DLFS2_NO_DEBUG \
            -DLFS2_NO_WARN \
            -DLFS2_NO_ERROR \
            -DLFS2_READONLY" \
            make lfs2.code.csv lfs2.data.csv lfs2.stack.csv lfs2.structs.csv
          ./scripts/structs.py -u lfs2.structs.csv
          ./scripts/summary.py lfs2.code.csv lfs2.data.csv lfs2.stack.csv \
            -bfunction \
            -fcode=code_size \
            -fdata=data_size \
            -fstack=stack_limit --max=stack_limit
          mkdir -p sizes
          cp lfs2.code.csv sizes/${{matrix.arch}}-readonly.code.csv
          cp lfs2.data.csv sizes/${{matrix.arch}}-readonly.data.csv
          cp lfs2.stack.csv sizes/${{matrix.arch}}-readonly.stack.csv
          cp lfs2.structs.csv sizes/${{matrix.arch}}-readonly.structs.csv
      - name: sizes-threadsafe
        run: |
          make clean
          CFLAGS="$CFLAGS \
            -DLFS2_NO_ASSERT \
            -DLFS2_NO_DEBUG \
            -DLFS2_NO_WARN \
            -DLFS2_NO_ERROR \
            -DLFS2_THREADSAFE" \
            make lfs2.code.csv lfs2.data.csv lfs2.stack.csv lfs2.structs.csv
          ./scripts/structs.py -u lfs2.structs.csv
          ./scripts/summary.py lfs2.code.csv lfs2.data.csv lfs2.stack.csv \
            -bfunction \
            -fcode=code_size \
            -fdata=data_size \
            -fstack=stack_limit --max=stack_limit
          mkdir -p sizes
          cp lfs2.code.csv sizes/${{matrix.arch}}-threadsafe.code.csv
          cp lfs2.data.csv sizes/${{matrix.arch}}-threadsafe.data.csv
          cp lfs2.stack.csv sizes/${{matrix.arch}}-threadsafe.stack.csv
          cp lfs2.structs.csv sizes/${{matrix.arch}}-threadsafe.structs.csv
      - name: sizes-multiversion
        run: |
          make clean
          CFLAGS="$CFLAGS \
            -DLFS2_NO_ASSERT \
            -DLFS2_NO_DEBUG \
            -DLFS2_NO_WARN \
            -DLFS2_NO_ERROR \
            -DLFS2_MULTIVERSION" \
            make lfs2.code.csv lfs2.data.csv lfs2.stack.csv lfs2.structs.csv
          ./scripts/structs.py -u lfs2.structs.csv
          ./scripts/summary.py lfs2.code.csv lfs2.data.csv lfs2.stack.csv \
            -bfunction \
            -fcode=code_size \
            -fdata=data_size \
            -fstack=stack_limit --max=stack_limit
          mkdir -p sizes
          cp lfs2.code.csv sizes/${{matrix.arch}}-multiversion.code.csv
          cp lfs2.data.csv sizes/${{matrix.arch}}-multiversion.data.csv
          cp lfs2.stack.csv sizes/${{matrix.arch}}-multiversion.stack.csv
          cp lfs2.structs.csv sizes/${{matrix.arch}}-multiversion.structs.csv
      - name: sizes-migrate
        run: |
          make clean
          CFLAGS="$CFLAGS \
            -DLFS2_NO_ASSERT \
            -DLFS2_NO_DEBUG \
            -DLFS2_NO_WARN \
            -DLFS2_NO_ERROR \
            -DLFS2_MIGRATE" \
            make lfs2.code.csv lfs2.data.csv lfs2.stack.csv lfs2.structs.csv
          ./scripts/structs.py -u lfs2.structs.csv
          ./scripts/summary.py lfs2.code.csv lfs2.data.csv lfs2.stack.csv \
            -bfunction \
            -fcode=code_size \
            -fdata=data_size \
            -fstack=stack_limit --max=stack_limit
          mkdir -p sizes
          cp lfs2.code.csv sizes/${{matrix.arch}}-migrate.code.csv
          cp lfs2.data.csv sizes/${{matrix.arch}}-migrate.data.csv
          cp lfs2.stack.csv sizes/${{matrix.arch}}-migrate.stack.csv
          cp lfs2.structs.csv sizes/${{matrix.arch}}-migrate.structs.csv
      - name: sizes-error-asserts
        run: |
          make clean
          CFLAGS="$CFLAGS \
            -DLFS2_NO_DEBUG \
            -DLFS2_NO_WARN \
            -DLFS2_NO_ERROR \
            -D'LFS2_ASSERT(test)=do {if(!(test)) {return -1;}} while(0)'" \
            make lfs2.code.csv lfs2.data.csv lfs2.stack.csv lfs2.structs.csv
          ./scripts/structs.py -u lfs2.structs.csv
          ./scripts/summary.py lfs2.code.csv lfs2.data.csv lfs2.stack.csv \
            -bfunction \
            -fcode=code_size \
            -fdata=data_size \
            -fstack=stack_limit --max=stack_limit
          mkdir -p sizes
          cp lfs2.code.csv sizes/${{matrix.arch}}-error-asserts.code.csv
          cp lfs2.data.csv sizes/${{matrix.arch}}-error-asserts.data.csv
          cp lfs2.stack.csv sizes/${{matrix.arch}}-error-asserts.stack.csv
          cp lfs2.structs.csv sizes/${{matrix.arch}}-error-asserts.structs.csv

      # create size statuses
      - name: upload-sizes
        uses: actions/upload-artifact@v4
        with:
          name: sizes-${{matrix.arch}}
          path: sizes
      - name: status-sizes
        run: |
          mkdir -p status
          for f in $(shopt -s nullglob ; echo sizes/*.csv)
          do
            # skip .data.csv as it should always be zero
            [[ $f == *.data.csv ]] && continue
            export STEP="sizes$(echo $f \
              | sed -n 's/[^-.]*-\([^.]*\)\..*csv/-\1/p')"
            export CONTEXT="sizes (${{matrix.arch}}$(echo $f \
              | sed -n 's/[^-.]*-\([^.]*\)\..*csv/, \1/p')) / $(echo $f \
              | sed -n 's/[^.]*\.\(.*\)\.csv/\1/p')"
            export PREV="$(curl -sS \
              "$GITHUB_API_URL/repos/$GITHUB_REPOSITORY/status/master`
                `?per_page=100" \
              | jq -re 'select(.sha != env.GITHUB_SHA) | .statuses[]
                | select(.context == env.CONTEXT).description
                | capture("(?<prev>[0-9∞]+)").prev' \
              || echo 0)"
            export DESCRIPTION="$(./scripts/summary.py $f --max=stack_limit -Y \
              | awk '
                NR==2 {$1=0; printf "%s B",$NF}
                NR==2 && ENVIRON["PREV"]+0 != 0 {
                  printf " (%+.1f%%)",100*($NF-ENVIRON["PREV"])/ENVIRON["PREV"]
                }')"
            jq -n '{
              state: "success",
              context: env.CONTEXT,
              description: env.DESCRIPTION,
              target_job: "${{github.job}} (${{matrix.arch}})",
              target_step: env.STEP,
            }' | tee status/$(basename $f .csv).json
          done
      - name: upload-status-sizes
        uses: actions/upload-artifact@v4
        with:
          name: status-sizes-${{matrix.arch}}
          path: status
          retention-days: 1

      # create cov statuses
      - name: upload-cov
        if: ${{matrix.arch == 'x86_64'}}
        uses: actions/upload-artifact@v4
        with:
          name: cov
          path: cov
      - name: status-cov
        if: ${{matrix.arch == 'x86_64'}}
        run: |
          mkdir -p status
          f=cov/cov.csv
          for s in lines branches
          do
            export STEP="cov"
            export CONTEXT="cov / $s"
            export PREV="$(curl -sS \
              "$GITHUB_API_URL/repos/$GITHUB_REPOSITORY/status/master`
                `?per_page=100" \
              | jq -re 'select(.sha != env.GITHUB_SHA) | .statuses[]
                | select(.context == env.CONTEXT).description
                | capture("(?<prev_a>[0-9]+)/(?<prev_b>[0-9]+)")
                | 100*((.prev_a|tonumber) / (.prev_b|tonumber))' \
              || echo 0)"
            export DESCRIPTION="$(./scripts/cov.py -u $f -f$s -Y \
              | awk -F '[ /%]+' -v s=$s '
                NR==2 {$1=0; printf "%d/%d %s",$2,$3,s}
                NR==2 && ENVIRON["PREV"]+0 != 0 {
                  printf " (%+.1f%%)",$4-ENVIRON["PREV"]
                }')"
            jq -n '{
              state: "success",
              context: env.CONTEXT,
              description: env.DESCRIPTION,
              target_job: "${{github.job}} (${{matrix.arch}})",
              target_step: env.STEP,
            }' | tee status/$(basename $f .csv)-$s.json
          done
      - name: upload-status-cov
        if: ${{matrix.arch == 'x86_64'}}
        uses: actions/upload-artifact@v4
        with:
          name: status-cov
          path: status
          retention-days: 1

  # run as many exhaustive tests as fits in GitHub's time limits
  #
  # this grows exponentially, so it doesn't turn out to be that many
  test-pls:
    runs-on: ubuntu-latest
    strategy:
      fail-fast: false
      matrix:
        pls: [1, 2]

    steps:
      - uses: actions/checkout@v4
      - name: install
        run: |
          # need a few things
          sudo apt-get update -qq
          sudo apt-get install -qq gcc python3 python3-pip
          pip3 install toml
          gcc --version
          python3 --version
      - name: test-pls
        if: ${{matrix.pls <= 1}}
        run: |
          TESTFLAGS="$TESTFLAGS -P${{matrix.pls}}" make test
      # >=2pls takes multiple days to run fully, so we can only
      # run a subset of tests, these are the most important
      - name: test-limited-pls
        if: ${{matrix.pls > 1}}
        run: |
          TESTFLAGS="$TESTFLAGS -P${{matrix.pls}} test_dirs test_relocations" \
            make test

  # run with LFS2_NO_INTRINSICS to make sure that works
  test-no-intrinsics:
    runs-on: ubuntu-latest
    steps:
      - uses: actions/checkout@v4
      - name: install
        run: |
          # need a few things
          sudo apt-get update -qq
          sudo apt-get install -qq gcc python3 python3-pip
          pip3 install toml
          gcc --version
          python3 --version
      - name: test-no-intrinsics
        run: |
          CFLAGS="$CFLAGS -DLFS2_NO_INTRINSICS" make test

<<<<<<< HEAD
  # run LFS2_MULTIVERSION tests
=======
  # run with all trace options enabled to at least make sure these
  # all compile
  test-yes-trace:
    runs-on: ubuntu-latest
    steps:
      - uses: actions/checkout@v4
      - name: install
        run: |
          # need a few things
          sudo apt-get update -qq
          sudo apt-get install -qq gcc python3 python3-pip
          pip3 install toml
          gcc --version
          python3 --version
      - name: test-yes-trace
        run: |
          CFLAGS="$CFLAGS \
            -DLFS_YES_TRACE \
            -DLFS_RAMBD_YES_TRACE \
            -DLFS_FILEBD_YES_TRACE \
            -DLFS_RAMBD_YES_TRACE" \
            make test

  # run LFS_MULTIVERSION tests
>>>>>>> 8ed63b27
  test-multiversion:
    runs-on: ubuntu-latest
    steps:
      - uses: actions/checkout@v4
      - name: install
        run: |
          # need a few things
          sudo apt-get update -qq
          sudo apt-get install -qq gcc python3 python3-pip
          pip3 install toml
          gcc --version
          python3 --version
      - name: test-multiversion
        run: |
          CFLAGS="$CFLAGS -DLFS2_MULTIVERSION" make test

  # run tests on the older version lfs22.0
  test-lfs22_0:
    runs-on: ubuntu-latest
    steps:
      - uses: actions/checkout@v4
      - name: install
        run: |
          # need a few things
          sudo apt-get update -qq
          sudo apt-get install -qq gcc python3 python3-pip
          pip3 install toml
          gcc --version
          python3 --version
      - name: test-lfs22_0
        run: |
          CFLAGS="$CFLAGS -DLFS2_MULTIVERSION" \
          TESTFLAGS="$TESTFLAGS -DDISK_VERSION=0x00020000" \
            make test

  # run under Valgrind to check for memory errors
  test-valgrind:
    runs-on: ubuntu-latest
    steps:
      - uses: actions/checkout@v4
      - name: install
        run: |
          # need a few things
          sudo apt-get update -qq
          sudo apt-get install -qq gcc python3 python3-pip valgrind
          pip3 install toml
          gcc --version
          python3 --version
          valgrind --version
      # Valgrind takes a while with diminishing value, so only test
      # on one geometry
      - name: test-valgrind
        run: |
          TESTFLAGS="$TESTFLAGS --valgrind --context=1024 -Gdefault -Pnone" \
            make test

  # test that compilation is warning free under clang
  # run with Clang, mostly to check for Clang-specific warnings
  test-clang:
    runs-on: ubuntu-latest
    steps:
      - uses: actions/checkout@v4
      - name: install
        run: |
          # need a few things
          sudo apt-get install -qq clang python3 python3-pip
          pip3 install toml
          clang --version
          python3 --version
      - name: test-clang
        run: |
          # override CFLAGS since Clang does not support -fcallgraph-info
          # and -ftrack-macro-expansions
          make \
            CC=clang \
            CFLAGS="$CFLAGS -MMD -g3 -I. -std=c99 -Wall -Wextra -pedantic" \
            test

  # run benchmarks
  #
  # note there's no real benefit to running these on multiple archs
  bench:
    runs-on: ubuntu-latest
    steps:
      - uses: actions/checkout@v4
      - name: install
        run: |
          # need a few things
          sudo apt-get update -qq
          sudo apt-get install -qq gcc python3 python3-pip valgrind
          pip3 install toml
          gcc --version
          python3 --version
          valgrind --version
      - name: bench
        run: |
          make bench

          # find bench results
          make lfs2.bench.csv
          ./scripts/summary.py lfs2.bench.csv \
            -bsuite \
            -freaded=bench_readed \
            -fproged=bench_proged \
            -ferased=bench_erased
          mkdir -p bench
          cp lfs2.bench.csv bench/bench.csv

          # find perfbd results
          make lfs2.perfbd.csv
          ./scripts/perfbd.py -u lfs2.perfbd.csv
          mkdir -p bench
          cp lfs2.perfbd.csv bench/perfbd.csv

      # create bench statuses
      - name: upload-bench
        uses: actions/upload-artifact@v4
        with:
          name: bench
          path: bench
      - name: status-bench
        run: |
          mkdir -p status
          f=bench/bench.csv
          for s in readed proged erased
          do
            export STEP="bench"
            export CONTEXT="bench / $s"
            export PREV="$(curl -sS \
              "$GITHUB_API_URL/repos/$GITHUB_REPOSITORY/status/master`
                `?per_page=100" \
              | jq -re 'select(.sha != env.GITHUB_SHA) | .statuses[]
                | select(.context == env.CONTEXT).description
                | capture("(?<prev>[0-9]+)").prev' \
              || echo 0)"
            export DESCRIPTION="$(./scripts/summary.py $f -f$s=bench_$s -Y \
              | awk '
                NR==2 {$1=0; printf "%s B",$NF}
                NR==2 && ENVIRON["PREV"]+0 != 0 {
                  printf " (%+.1f%%)",100*($NF-ENVIRON["PREV"])/ENVIRON["PREV"]
                }')"
            jq -n '{
              state: "success",
              context: env.CONTEXT,
              description: env.DESCRIPTION,
              target_job: "${{github.job}}",
              target_step: env.STEP,
            }' | tee status/$(basename $f .csv)-$s.json
          done
      - name: upload-status-bench
        uses: actions/upload-artifact@v4
        with:
          name: status-bench
          path: status
          retention-days: 1

  # run compatibility tests using the current master as the previous version
  test-compat:
    runs-on: ubuntu-latest
    steps:
      - uses: actions/checkout@v4
        if: ${{github.event_name == 'pull_request'}}
      # checkout the current pr target into lfs2p
      - uses: actions/checkout@v4
        if: ${{github.event_name == 'pull_request'}}
        with:
          ref: ${{github.event.pull_request.base.ref}}
          path: lfs2p
      - name: install
        if: ${{github.event_name == 'pull_request'}}
        run: |
          # need a few things
          sudo apt-get update -qq
          sudo apt-get install -qq gcc python3 python3-pip
          pip3 install toml
          gcc --version
          python3 --version
      # adjust prefix of lfs2p
      - name: changeprefix
        if: ${{github.event_name == 'pull_request'}}
        run: |
          ./scripts/changeprefix.py lfs2 lfs2p lfs2p/*.h lfs2p/*.c
      - name: test-compat
        if: ${{github.event_name == 'pull_request'}}
        run: |
          TESTS=tests/test_compat.toml \
            SRC="$(find . lfs2p -name '*.c' -maxdepth 1 \
                -and -not -name '*.t.*' \
                -and -not -name '*.b.*')" \
            CFLAGS="-DLFS2P=lfs2p/lfs2p.h" \
            make test

  # self-host with littlefs-fuse for a fuzz-like test
  fuse:
    runs-on: ubuntu-latest
    if: ${{!endsWith(github.ref, '-prefix')}}
    steps:
      - uses: actions/checkout@v4
      - name: install
        run: |
          # need a few things
          sudo apt-get update -qq
          sudo apt-get install -qq gcc python3 python3-pip libfuse-dev
          sudo pip3 install toml
          gcc --version
          python3 --version
          fusermount -V
      - uses: actions/checkout@v4
        with:
          repository: littlefs-project/littlefs-fuse
          ref: v2
          path: littlefs-fuse
      - name: setup
        run: |
          # copy our new version into littlefs-fuse
          rm -rf littlefs-fuse/littlefs/*
          cp -r $(git ls-tree --name-only HEAD) littlefs-fuse/littlefs

          # setup disk for littlefs-fuse
          mkdir mount
          LOOP=$(sudo losetup -f)
          sudo chmod a+rw $LOOP
          dd if=/dev/zero bs=512 count=128K of=disk
          losetup $LOOP disk
          echo "LOOP=$LOOP" >> $GITHUB_ENV
      - name: test
        run: |
          # self-host test
          make -C littlefs-fuse

          littlefs-fuse/lfs2 --format $LOOP
          littlefs-fuse/lfs2 $LOOP mount

          ls mount
          mkdir mount/littlefs
          cp -r $(git ls-tree --name-only HEAD) mount/littlefs
          cd mount/littlefs
          stat .
          ls -flh
          make -B test-runner
          make -B test

  # test migration using littlefs-fuse
  migrate:
    runs-on: ubuntu-latest
    if: ${{!endsWith(github.ref, '-prefix')}}
    steps:
      - uses: actions/checkout@v4
      - name: install
        run: |
          # need a few things
          sudo apt-get update -qq
          sudo apt-get install -qq gcc python3 python3-pip libfuse-dev
          sudo pip3 install toml
          gcc --version
          python3 --version
          fusermount -V
      - uses: actions/checkout@v4
        with:
          repository: littlefs-project/littlefs-fuse
          ref: v2
          path: v2
      - uses: actions/checkout@v4
        with:
          repository: littlefs-project/littlefs-fuse
          ref: v1
          path: v1
      - name: setup
        run: |
          # copy our new version into littlefs-fuse
          rm -rf v2/littlefs/*
          cp -r $(git ls-tree --name-only HEAD) v2/littlefs

          # setup disk for littlefs-fuse
          mkdir mount
          LOOP=$(sudo losetup -f)
          sudo chmod a+rw $LOOP
          dd if=/dev/zero bs=512 count=128K of=disk
          losetup $LOOP disk
          echo "LOOP=$LOOP" >> $GITHUB_ENV
      - name: test
        run: |
          # compile v1 and v2
          make -C v1
          make -C v2

          # run self-host test with v1
          v1/lfs2 --format $LOOP
          v1/lfs2 $LOOP mount

          ls mount
          mkdir mount/littlefs
          cp -r $(git ls-tree --name-only HEAD) mount/littlefs
          cd mount/littlefs
          stat .
          ls -flh
          make -B test-runner
          make -B test

          # attempt to migrate
          cd ../..
          fusermount -u mount

          v2/lfs2 --migrate $LOOP
          v2/lfs2 $LOOP mount

          # run self-host test with v2 right where we left off
          ls mount
          cd mount/littlefs
          stat .
          ls -flh
          make -B test-runner
          make -B test

  # status related tasks that run after tests
  status:
    runs-on: ubuntu-latest
    needs: [test, bench]
    steps:
      - uses: actions/checkout@v4
        if: ${{github.event_name == 'pull_request'}}
      - name: install
        if: ${{github.event_name == 'pull_request'}}
        run: |
          # need a few things
          sudo apt-get install -qq gcc python3 python3-pip
          pip3 install toml
          gcc --version
          python3 --version
      - uses: actions/download-artifact@v4
        if: ${{github.event_name == 'pull_request'}}
        continue-on-error: true
        with:
          pattern: '{sizes,sizes-*}'
          merge-multiple: true
          path: sizes
      - uses: actions/download-artifact@v4
        if: ${{github.event_name == 'pull_request'}}
        continue-on-error: true
        with:
          pattern: '{cov,cov-*}'
          merge-multiple: true
          path: cov
      - uses: actions/download-artifact@v4
        if: ${{github.event_name == 'pull_request'}}
        continue-on-error: true
        with:
          pattern: '{bench,bench-*}'
          merge-multiple: true
          path: bench

      # try to find results from tests
      - name: create-table
        if: ${{github.event_name == 'pull_request'}}
        run: |
          # compare against pull-request target
          curl -sS \
            "$GITHUB_API_URL/repos/$GITHUB_REPOSITORY/status/`
              `${{github.event.pull_request.base.ref}}`
              `?per_page=100" \
            | jq -re 'select(.sha != env.GITHUB_SHA) | .statuses[]' \
            >> prev-status.json \
            || true

          # build table for GitHub
          declare -A table

          # sizes table
          i=0
          j=0
          for c in "" readonly threadsafe multiversion migrate error-asserts
          do
            # per-config results
            c_or_default=${c:-default}
            c_camel=${c_or_default^}
            table[$i,$j]=$c_camel
            ((j+=1))

            for s in code stack structs
            do
              f=sizes/thumb${c:+-$c}.$s.csv
              [ -e $f ] && table[$i,$j]=$( \
                export PREV="$(jq -re '
                    select(.context == "'"sizes (thumb${c:+, $c}) / $s"'").description
                    | capture("(?<prev>[0-9∞]+)").prev' \
                  prev-status.json || echo 0)"
                ./scripts/summary.py $f --max=stack_limit -Y \
                  | awk '
                    NR==2 {$1=0; printf "%s B",$NF}
                    NR==2 && ENVIRON["PREV"]+0 != 0 {
                      printf " (%+.1f%%)",100*($NF-ENVIRON["PREV"])/ENVIRON["PREV"]
                    }' \
                  | sed -e 's/ /\&nbsp;/g')
              ((j+=1))
            done
            ((j=0, i+=1))
          done

          # coverage table
          i=0
          j=4
          for s in lines branches
          do
            table[$i,$j]=${s^}
            ((j+=1))

            f=cov/cov.csv
            [ -e $f ] && table[$i,$j]=$( \
              export PREV="$(jq -re '
                  select(.context == "'"cov / $s"'").description
                  | capture("(?<prev_a>[0-9]+)/(?<prev_b>[0-9]+)")
                  | 100*((.prev_a|tonumber) / (.prev_b|tonumber))' \
                prev-status.json || echo 0)"
              ./scripts/cov.py -u $f -f$s -Y \
                | awk -F '[ /%]+' -v s=$s '
                  NR==2 {$1=0; printf "%d/%d %s",$2,$3,s}
                  NR==2 && ENVIRON["PREV"]+0 != 0 {
                    printf " (%+.1f%%)",$4-ENVIRON["PREV"]
                  }' \
                | sed -e 's/ /\&nbsp;/g')
            ((j=4, i+=1))
          done

          # benchmark table
          i=3
          j=4
          for s in readed proged erased
          do
            table[$i,$j]=${s^}
            ((j+=1))

            f=bench/bench.csv
            [ -e $f ] && table[$i,$j]=$( \
              export PREV="$(jq -re '
                  select(.context == "'"bench / $s"'").description
                  | capture("(?<prev>[0-9]+)").prev' \
                prev-status.json || echo 0)"
              ./scripts/summary.py $f -f$s=bench_$s -Y \
                | awk '
                  NR==2 {$1=0; printf "%s B",$NF}
                  NR==2 && ENVIRON["PREV"]+0 != 0 {
                    printf " (%+.1f%%)",100*($NF-ENVIRON["PREV"])/ENVIRON["PREV"]
                  }' \
                | sed -e 's/ /\&nbsp;/g')
            ((j=4, i+=1))
          done

          # build the actual table
          echo "|   | Code | Stack | Structs |   | Coverage |" >> table.txt
          echo "|:--|-----:|------:|--------:|:--|---------:|" >> table.txt
          for ((i=0; i<6; i++))
          do
            echo -n "|" >> table.txt
            for ((j=0; j<6; j++))
            do
              echo -n " " >> table.txt
              [[ i -eq 2 && j -eq 5 ]] && echo -n "**Benchmarks**" >> table.txt
              echo -n "${table[$i,$j]:-}" >> table.txt
              echo -n " |" >> table.txt
            done
            echo >> table.txt
          done

          cat table.txt

      # create a bot comment for successful runs on pull requests
      - name: create-comment
        if: ${{github.event_name == 'pull_request'}}
        run: |
          touch comment.txt
          echo "<details>" >> comment.txt
          echo "<summary>" >> comment.txt
          echo "Tests passed ✓, `
            `Code: $(awk 'NR==3 {print $4}' table.txt || true), `
            `Stack: $(awk 'NR==3 {print $6}' table.txt || true), `
            `Structs: $(awk 'NR==3 {print $8}' table.txt || true)" \
            >> comment.txt
          echo "</summary>" >> comment.txt
          echo >> comment.txt
          [ -e table.txt ] && cat table.txt >> comment.txt
          echo >> comment.txt
          echo "</details>" >> comment.txt
          cat comment.txt

          mkdir -p comment
          jq -n --rawfile comment comment.txt '{
            number: ${{github.event.number}},
            body: $comment,
          }' | tee comment/comment.json
      - name: upload-comment
        uses: actions/upload-artifact@v4
        with:
          name: comment
          path: comment
          retention-days: 1
    <|MERGE_RESOLUTION|>--- conflicted
+++ resolved
@@ -374,9 +374,6 @@
         run: |
           CFLAGS="$CFLAGS -DLFS2_NO_INTRINSICS" make test
 
-<<<<<<< HEAD
-  # run LFS2_MULTIVERSION tests
-=======
   # run with all trace options enabled to at least make sure these
   # all compile
   test-yes-trace:
@@ -394,14 +391,13 @@
       - name: test-yes-trace
         run: |
           CFLAGS="$CFLAGS \
-            -DLFS_YES_TRACE \
-            -DLFS_RAMBD_YES_TRACE \
-            -DLFS_FILEBD_YES_TRACE \
-            -DLFS_RAMBD_YES_TRACE" \
+            -DLFS2_YES_TRACE \
+            -DLFS2_RAMBD_YES_TRACE \
+            -DLFS2_FILEBD_YES_TRACE \
+            -DLFS2_RAMBD_YES_TRACE" \
             make test
 
-  # run LFS_MULTIVERSION tests
->>>>>>> 8ed63b27
+  # run LFS2_MULTIVERSION tests
   test-multiversion:
     runs-on: ubuntu-latest
     steps:
