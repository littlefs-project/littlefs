--- conflicted
+++ resolved
@@ -168,112 +168,65 @@
         run: |
           mkdir -p results
           make clean
-          make lfs.csv \
+          make lfs2.csv \
             CFLAGS+=" \
-<<<<<<< HEAD
               -DLFS2_NO_ASSERT \
               -DLFS2_NO_DEBUG \
               -DLFS2_NO_WARN \
-              -DLFS2_NO_ERROR" \
-            CODEFLAGS+="-o results/code-${{matrix.arch}}.csv"
-      - name: results-code-readonly
-=======
-              -DLFS_NO_ASSERT \
-              -DLFS_NO_DEBUG \
-              -DLFS_NO_WARN \
-              -DLFS_NO_ERROR"
-          cp lfs.csv results/${{matrix.arch}}.csv
+              -DLFS2_NO_ERROR"
+          cp lfs2.csv results/${{matrix.arch}}.csv
           ./scripts/summary.py results/${{matrix.arch}}.csv
       - name: results-readonly
->>>>>>> 40dba4a5
-        run: |
-          mkdir -p results
-          make clean
-          make lfs.csv \
+        run: |
+          mkdir -p results
+          make clean
+          make lfs2.csv \
             CFLAGS+=" \
-<<<<<<< HEAD
               -DLFS2_NO_ASSERT \
               -DLFS2_NO_DEBUG \
               -DLFS2_NO_WARN \
               -DLFS2_NO_ERROR \
-              -DLFS2_READONLY" \
-            CODEFLAGS+="-o results/code-${{matrix.arch}}-readonly.csv"
-      - name: results-code-threadsafe
-=======
-              -DLFS_NO_ASSERT \
-              -DLFS_NO_DEBUG \
-              -DLFS_NO_WARN \
-              -DLFS_NO_ERROR \
-              -DLFS_READONLY"
-          cp lfs.csv results/${{matrix.arch}}-readonly.csv
+              -DLFS2_READONLY"
+          cp lfs2.csv results/${{matrix.arch}}-readonly.csv
           ./scripts/summary.py results/${{matrix.arch}}-readonly.csv
       - name: results-threadsafe
->>>>>>> 40dba4a5
-        run: |
-          mkdir -p results
-          make clean
-          make lfs.csv \
+        run: |
+          mkdir -p results
+          make clean
+          make lfs2.csv \
             CFLAGS+=" \
-<<<<<<< HEAD
               -DLFS2_NO_ASSERT \
               -DLFS2_NO_DEBUG \
               -DLFS2_NO_WARN \
               -DLFS2_NO_ERROR \
-              -DLFS2_THREADSAFE" \
-            CODEFLAGS+="-o results/code-${{matrix.arch}}-threadsafe.csv"
-      - name: results-code-migrate
-=======
-              -DLFS_NO_ASSERT \
-              -DLFS_NO_DEBUG \
-              -DLFS_NO_WARN \
-              -DLFS_NO_ERROR \
-              -DLFS_THREADSAFE"
-          cp lfs.csv results/${{matrix.arch}}-threadsafe.csv
+              -DLFS2_THREADSAFE"
+          cp lfs2.csv results/${{matrix.arch}}-threadsafe.csv
           ./scripts/summary.py results/${{matrix.arch}}-threadsafe.csv
       - name: results-migrate
->>>>>>> 40dba4a5
-        run: |
-          mkdir -p results
-          make clean
-          make lfs.csv \
+        run: |
+          mkdir -p results
+          make clean
+          make lfs2.csv \
             CFLAGS+=" \
-<<<<<<< HEAD
               -DLFS2_NO_ASSERT \
               -DLFS2_NO_DEBUG \
               -DLFS2_NO_WARN \
               -DLFS2_NO_ERROR \
-              -DLFS2_MIGRATE" \
-            CODEFLAGS+="-o results/code-${{matrix.arch}}-migrate.csv"
-      - name: results-code-error-asserts
-=======
-              -DLFS_NO_ASSERT \
-              -DLFS_NO_DEBUG \
-              -DLFS_NO_WARN \
-              -DLFS_NO_ERROR \
-              -DLFS_MIGRATE"
-          cp lfs.csv results/${{matrix.arch}}-migrate.csv
+              -DLFS2_MIGRATE"
+          cp lfs2.csv results/${{matrix.arch}}-migrate.csv
           ./scripts/summary.py results/${{matrix.arch}}-migrate.csv
       - name: results-error-asserts
->>>>>>> 40dba4a5
-        run: |
-          mkdir -p results
-          make clean
-          make lfs.csv \
+        run: |
+          mkdir -p results
+          make clean
+          make lfs2.csv \
             CFLAGS+=" \
-<<<<<<< HEAD
               -DLFS2_NO_DEBUG \
               -DLFS2_NO_WARN \
               -DLFS2_NO_ERROR \
-              -D'LFS2_ASSERT(test)=do {if(!(test)) {return -1;}} while(0)'" \
-            CODEFLAGS+="-o results/code-${{matrix.arch}}-error-asserts.csv"
-=======
-              -DLFS_NO_DEBUG \
-              -DLFS_NO_WARN \
-              -DLFS_NO_ERROR \
-              -D'LFS_ASSERT(test)=do {if(!(test)) {return -1;}} while(0)'"
-          cp lfs.csv results/${{matrix.arch}}-error-asserts.csv
+              -D'LFS2_ASSERT(test)=do {if(!(test)) {return -1;}} while(0)'"
+          cp lfs2.csv results/${{matrix.arch}}-error-asserts.csv
           ./scripts/summary.py results/${{matrix.arch}}-error-asserts.csv
->>>>>>> 40dba4a5
       - name: upload-results
         uses: actions/upload-artifact@v2
         with:
@@ -376,13 +329,8 @@
           # self-host test
           make -C littlefs-fuse
 
-<<<<<<< HEAD
-          littlefs-fuse/lfs2 --format /dev/loop0
-          littlefs-fuse/lfs2 /dev/loop0 mount
-=======
-          littlefs-fuse/lfs --format $LOOP
-          littlefs-fuse/lfs $LOOP mount
->>>>>>> 40dba4a5
+          littlefs-fuse/lfs2 --format $LOOP
+          littlefs-fuse/lfs2 $LOOP mount
 
           ls mount
           mkdir mount/littlefs
@@ -436,13 +384,8 @@
           make -C v2
 
           # run self-host test with v1
-<<<<<<< HEAD
-          v1/lfs2 --format /dev/loop0
-          v1/lfs2 /dev/loop0 mount
-=======
-          v1/lfs --format $LOOP
-          v1/lfs $LOOP mount
->>>>>>> 40dba4a5
+          v1/lfs2 --format $LOOP
+          v1/lfs2 $LOOP mount
 
           ls mount
           mkdir mount/littlefs
@@ -456,13 +399,8 @@
           cd ../..
           fusermount -u mount
 
-<<<<<<< HEAD
-          v2/lfs2 --migrate /dev/loop0
-          v2/lfs2 /dev/loop0 mount
-=======
-          v2/lfs --migrate $LOOP
-          v2/lfs $LOOP mount
->>>>>>> 40dba4a5
+          v2/lfs2 --migrate $LOOP
+          v2/lfs2 $LOOP mount
 
           # run self-host test with v2 right where we left off
           ls mount
