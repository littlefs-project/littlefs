--- conflicted
+++ resolved
@@ -73,11 +73,7 @@
           # previous results to compare against?
           [ -n "$LFS2_PREV_VERSION" ] && curl -sS \
             "$GITHUB_API_URL/repos/$GITHUB_REPOSITORY/`
-<<<<<<< HEAD
-              `status/$LFS2_PREV_VERSION" \
-=======
-              `status/$LFS_PREV_VERSION?per_page=100" \
->>>>>>> 40dba4a5
+              `status/$LFS2_PREV_VERSION?per_page=100" \
             | jq -re 'select(.sha != env.GITHUB_SHA) | .statuses[]' \
             >> prev-results.json \
             || true
